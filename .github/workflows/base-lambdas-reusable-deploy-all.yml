--- conflicted
+++ resolved
@@ -259,25 +259,28 @@
     secrets:
       AWS_ASSUME_ROLE: ${{ secrets.AWS_ASSUME_ROLE }}
 
-<<<<<<< HEAD
+  deploy_virus_scan_result_lambda:
+    name: Deploy virus scan result lambda
+    uses: ./.github/workflows/base-lambdas-reusable-deploy.yml
+    with:
+      environment: ${{ inputs.environment}}
+      python_version: ${{ inputs.python_version }}
+      build_branch: ${{ inputs.build_branch}}
+      sandbox: ${{ inputs.sandbox }}
+      lambda_handler_name: virus_scan_result_handler
+      lambda_aws_name: VirusScanResult
+    secrets:
+      AWS_ASSUME_ROLE: ${{ secrets.AWS_ASSUME_ROLE }}
+
   deploy_upload_confirm_result_lambda:
     name: Deploy upload confirm result lambda
-=======
-  deploy_virus_scan_result_lambda:
-    name: Deploy virus scan result lambda
->>>>>>> 4dd5c203
-    uses: ./.github/workflows/base-lambdas-reusable-deploy.yml
-    with:
-      environment: ${{ inputs.environment}}
-      python_version: ${{ inputs.python_version }}
-      build_branch: ${{ inputs.build_branch}}
-      sandbox: ${{ inputs.sandbox }}
-<<<<<<< HEAD
+    uses: ./.github/workflows/base-lambdas-reusable-deploy.yml
+    with:
+      environment: ${{ inputs.environment}}
+      python_version: ${{ inputs.python_version }}
+      build_branch: ${{ inputs.build_branch}}
+      sandbox: ${{ inputs.sandbox }}
       lambda_handler_name: upload_confirm_result_handler
       lambda_aws_name: UploadConfirmResultLambda
-=======
-      lambda_handler_name: virus_scan_result_handler
-      lambda_aws_name: VirusScanResult
->>>>>>> 4dd5c203
     secrets:
       AWS_ASSUME_ROLE: ${{ secrets.AWS_ASSUME_ROLE }}