name: 'ZBASE Lambdas: Deploy all required Lambda functions'

on:
  workflow_call:
    inputs:
      environment:
        required: true
        type: string
      python_version:
        required: true
        type: string
      build_branch:
        description: 'Feature branch to push to test?'
        required: true
        type: 'string'
      sandbox:
        description: 'Which Sandbox to push to?'
        required: true
        type: 'string'
      is_sandbox:
        description: 'Is this deploying to a sandbox?'
        required: false
        default: false
        type: boolean
    secrets:
      AWS_ASSUME_ROLE:
        required: true

permissions:
  pull-requests: write
  id-token: write # This is required for requesting the JWT
  contents: read # This is required for actions/checkout

jobs:
  view_action_parameters:
    name: View Deploy all input variables
    runs-on: ubuntu-latest
    steps:
      - name: Display client passed variables
        run: |
          echo Python Version: ${{ inputs.python_version }}
          echo Build Branch: ${{ inputs.build_branch }}
          echo Environment: ${{ inputs.environment }}
          echo Sandbox: ${{ inputs.sandbox }}

  deploy_create_document_reference_lambda:
    name: Deploy create_document_reference_lambda
    uses: ./.github/workflows/base-lambdas-reusable-deploy.yml
    with:
      environment: ${{ inputs.environment}}
      python_version: ${{ inputs.python_version }}
      build_branch: ${{ inputs.build_branch}}
      sandbox: ${{ inputs.sandbox }}
      lambda_handler_name: create_document_reference_handler
      lambda_aws_name: CreateDocRefLambda
      lambda_layer_names: 'core_lambda_layer'
    secrets:
      AWS_ASSUME_ROLE: ${{ secrets.AWS_ASSUME_ROLE }}

  deploy_search_patient_details_lambda:
    name: Deploy search_patient_details_lambda
    uses: ./.github/workflows/base-lambdas-reusable-deploy.yml
    with:
      environment: ${{ inputs.environment}}
      python_version: ${{ inputs.python_version }}
      build_branch: ${{ inputs.build_branch}}
      sandbox: ${{ inputs.sandbox }}
      lambda_handler_name: search_patient_details_handler
      lambda_aws_name: SearchPatientDetailsLambda
      lambda_layer_names: 'core_lambda_layer'
    secrets:
      AWS_ASSUME_ROLE: ${{ secrets.AWS_ASSUME_ROLE }}

  deploy_document_reference_search_lambda:
    name: Deploy document_reference_search_lambda
    uses: ./.github/workflows/base-lambdas-reusable-deploy.yml
    with:
      environment: ${{ inputs.environment}}
      python_version: ${{ inputs.python_version }}
      build_branch: ${{ inputs.build_branch}}
      sandbox: ${{ inputs.sandbox }}
      lambda_handler_name: document_reference_search_handler
      lambda_aws_name: SearchDocumentReferencesLambda
      lambda_layer_names: 'core_lambda_layer'
    secrets:
      AWS_ASSUME_ROLE: ${{ secrets.AWS_ASSUME_ROLE }}

  deploy_delete_document_reference_handler:
    name: Deploy delete_document_reference_handler
    uses: ./.github/workflows/base-lambdas-reusable-deploy.yml
    with:
      environment: ${{ inputs.environment}}
      python_version: ${{ inputs.python_version }}
      build_branch: ${{ inputs.build_branch}}
      sandbox: ${{ inputs.sandbox }}
      lambda_handler_name: delete_document_reference_handler
      lambda_aws_name: DeleteDocRefLambda
      lambda_layer_names: 'core_lambda_layer'
    secrets:
      AWS_ASSUME_ROLE: ${{ secrets.AWS_ASSUME_ROLE }}

  deploy_delete_document_object_handler:
    name: Deploy delete_document_object_handler
    uses: ./.github/workflows/base-lambdas-reusable-deploy.yml
    with:
      environment: ${{ inputs.environment}}
      python_version: ${{ inputs.python_version }}
      build_branch: ${{ inputs.build_branch}}
      sandbox: ${{ inputs.sandbox }}
      lambda_handler_name: delete_document_object_handler
      lambda_aws_name: DeleteDocumentObjectS3
      lambda_layer_names: 'core_lambda_layer'
    secrets:
      AWS_ASSUME_ROLE: ${{ secrets.AWS_ASSUME_ROLE }}

  deploy_document_manifest_job_lambda:
    name: Deploy document_manifest_job_lambda
    uses: ./.github/workflows/base-lambdas-reusable-deploy.yml
    with:
      environment: ${{ inputs.environment}}
      python_version: ${{ inputs.python_version }}
      build_branch: ${{ inputs.build_branch}}
      sandbox: ${{ inputs.sandbox }}
      lambda_handler_name: document_manifest_job_handler
      lambda_aws_name: DocumentManifestJobLambda
      lambda_layer_names: 'core_lambda_layer'
    secrets:
      AWS_ASSUME_ROLE: ${{ secrets.AWS_ASSUME_ROLE }}

  deploy_bulk_upload_metadata_lambda:
    name: Deploy bulk_upload_metadata_lambda
    uses: ./.github/workflows/base-lambdas-reusable-deploy.yml
    with:
      environment: ${{ inputs.environment}}
      python_version: ${{ inputs.python_version }}
      build_branch: ${{ inputs.build_branch}}
      sandbox: ${{ inputs.sandbox }}
      lambda_handler_name: bulk_upload_metadata_handler
      lambda_aws_name: BulkUploadMetadataLambda
      lambda_layer_names: 'core_lambda_layer'
    secrets:
      AWS_ASSUME_ROLE: ${{ secrets.AWS_ASSUME_ROLE }}

  deploy_token_request_lambda:
    name: Deploy TokenRequestHandler
    uses: ./.github/workflows/base-lambdas-reusable-deploy.yml
    with:
      environment: ${{ inputs.environment}}
      python_version: ${{ inputs.python_version }}
      build_branch: ${{ inputs.build_branch}}
      sandbox: ${{ inputs.sandbox }}
      lambda_handler_name: token_handler
      lambda_aws_name: TokenRequestHandler
      lambda_layer_names: 'core_lambda_layer'
    secrets:
      AWS_ASSUME_ROLE: ${{ secrets.AWS_ASSUME_ROLE }}

  deploy_login_redirect_lambda:
    name: Deploy LoginRedirectHandler
    uses: ./.github/workflows/base-lambdas-reusable-deploy.yml
    with:
      environment: ${{ inputs.environment}}
      python_version: ${{ inputs.python_version }}
      build_branch: ${{ inputs.build_branch}}
      sandbox: ${{ inputs.sandbox }}
      lambda_handler_name: login_redirect_handler
      lambda_aws_name: LoginRedirectHandler
      lambda_layer_names: 'core_lambda_layer'
    secrets:
      AWS_ASSUME_ROLE: ${{ secrets.AWS_ASSUME_ROLE }}

  deploy_authoriser_lambda:
    name: Deploy AuthoriserLambda
    uses: ./.github/workflows/base-lambdas-reusable-deploy.yml
    with:
      environment: ${{ inputs.environment}}
      python_version: ${{ inputs.python_version }}
      build_branch: ${{ inputs.build_branch}}
      sandbox: ${{ inputs.sandbox }}
      lambda_handler_name: authoriser_handler
      lambda_aws_name: AuthoriserLambda
      lambda_layer_names: 'core_lambda_layer'
    secrets:
      AWS_ASSUME_ROLE: ${{ secrets.AWS_ASSUME_ROLE }}

  deploy_lloyd_george_record_stitch_lambda:
    name: Deploy LloydGeorgeStitchLambda
    uses: ./.github/workflows/base-lambdas-reusable-deploy.yml
    with:
      environment: ${{ inputs.environment}}
      python_version: ${{ inputs.python_version }}
      build_branch: ${{ inputs.build_branch}}
      sandbox: ${{ inputs.sandbox }}
      lambda_handler_name: lloyd_george_record_stitch_handler
      lambda_aws_name: LloydGeorgeStitchLambda
      lambda_layer_names: 'core_lambda_layer'
    secrets:
      AWS_ASSUME_ROLE: ${{ secrets.AWS_ASSUME_ROLE }}

  deploy_generate_lloyd_george_stitch_lambda:
    name: Deploy GenerateLloydGeorgeStitch
    uses: ./.github/workflows/base-lambdas-reusable-deploy.yml
    with:
      environment: ${{ inputs.environment}}
      python_version: ${{ inputs.python_version }}
      build_branch: ${{ inputs.build_branch}}
      sandbox: ${{ inputs.sandbox }}
      lambda_handler_name: generate_lloyd_george_stitch_handler
      lambda_aws_name: GenerateLloydGeorgeStitch
      lambda_layer_names: 'core_lambda_layer'
    secrets:
      AWS_ASSUME_ROLE: ${{ secrets.AWS_ASSUME_ROLE }}


  deploy_logout_handler_lambda:
    name: Deploy LogoutHandler
    uses: ./.github/workflows/base-lambdas-reusable-deploy.yml
    with:
      environment: ${{ inputs.environment}}
      python_version: ${{ inputs.python_version }}
      build_branch: ${{ inputs.build_branch}}
      sandbox: ${{ inputs.sandbox }}
      lambda_handler_name: logout_handler
      lambda_aws_name: LogoutHandler
      lambda_layer_names: 'core_lambda_layer'
    secrets:
      AWS_ASSUME_ROLE: ${{ secrets.AWS_ASSUME_ROLE }}

  deploy_bulk_upload_lambda:
    name: Deploy bulk_upload_lambda
    uses: ./.github/workflows/base-lambdas-reusable-deploy.yml
    with:
      environment: ${{ inputs.environment}}
      python_version: ${{ inputs.python_version }}
      build_branch: ${{ inputs.build_branch}}
      sandbox: ${{ inputs.sandbox }}
      lambda_handler_name: bulk_upload_handler
      lambda_aws_name: BulkUploadLambda
      lambda_layer_names: 'core_lambda_layer'
    secrets:
      AWS_ASSUME_ROLE: ${{ secrets.AWS_ASSUME_ROLE }}

  deploy_report_bulk_upload_lambda:
    name: Deploy report_bulk_upload_lambda
    uses: ./.github/workflows/base-lambdas-reusable-deploy.yml
    with:
      environment: ${{ inputs.environment}}
      python_version: ${{ inputs.python_version }}
      build_branch: ${{ inputs.build_branch}}
      sandbox: ${{ inputs.sandbox }}
      lambda_handler_name: bulk_upload_report_handler
      lambda_aws_name: BulkUploadReportLambda
      lambda_layer_names: 'core_lambda_layer'
    secrets:
      AWS_ASSUME_ROLE: ${{ secrets.AWS_ASSUME_ROLE }}

  deploy_back_channel_logout_lambda:
    name: Deploy back_channel_logout_lambda
    uses: ./.github/workflows/base-lambdas-reusable-deploy.yml
    with:
      environment: ${{ inputs.environment}}
      python_version: ${{ inputs.python_version }}
      build_branch: ${{ inputs.build_branch}}
      sandbox: ${{ inputs.sandbox }}
      lambda_handler_name: back_channel_logout_handler
      lambda_aws_name: BackChannelLogoutHandler
      lambda_layer_names: 'core_lambda_layer'
    secrets:
      AWS_ASSUME_ROLE: ${{ secrets.AWS_ASSUME_ROLE }}

  deploy_send_feedback_lambda:
    name: Deploy send_feedback_lambda
    uses: ./.github/workflows/base-lambdas-reusable-deploy.yml
    with:
      environment: ${{ inputs.environment}}
      python_version: ${{ inputs.python_version }}
      build_branch: ${{ inputs.build_branch}}
      sandbox: ${{ inputs.sandbox }}
      lambda_handler_name: send_feedback_handler
      lambda_aws_name: SendFeedbackLambda
      lambda_layer_names: 'core_lambda_layer'
    secrets:
      AWS_ASSUME_ROLE: ${{ secrets.AWS_ASSUME_ROLE }}

<<<<<<< HEAD
=======
  deploy_nems_message_lambda:
    name: Deploy nems_message_lambda
    uses: ./.github/workflows/base-lambdas-reusable-deploy.yml
    with:
      environment: ${{ inputs.environment}}
      python_version: ${{ inputs.python_version }}
      build_branch: ${{ inputs.build_branch}}
      sandbox: ${{ inputs.sandbox }}
      lambda_handler_name: nems_message_handler
      lambda_aws_name: NemsMessageLambda
      lambda_layer_names: 'core_lambda_layer'
    secrets:
      AWS_ASSUME_ROLE: ${{ secrets.AWS_ASSUME_ROLE }}
      
  deploy_nhs_oauth_token_generator_lambda:
    name: Deploy nhs_oauth_token_generator_lambda
    uses: ./.github/workflows/base-lambdas-reusable-deploy.yml
    with:
      environment: ${{ inputs.environment}}
      python_version: ${{ inputs.python_version }}
      build_branch: ${{ inputs.build_branch}}
      sandbox: ${{ inputs.sandbox }}
      lambda_handler_name: nhs_oauth_token_generator_handler
      lambda_aws_name: NhsOauthTokenGeneratorLambda
      lambda_layer_names: 'core_lambda_layer'
    secrets:
      AWS_ASSUME_ROLE: ${{ secrets.AWS_ASSUME_ROLE }}
>>>>>>> 6ec655b8

  deploy_feature_flags_lambda:
    name: Deploy feature flags lambda
    uses: ./.github/workflows/base-lambdas-reusable-deploy.yml
    with:
      environment: ${{ inputs.environment}}
      python_version: ${{ inputs.python_version }}
      build_branch: ${{ inputs.build_branch}}
      sandbox: ${{ inputs.sandbox }}
      lambda_handler_name: feature_flags_handler
      lambda_aws_name: FeatureFlagsLambda
      lambda_layer_names: 'core_lambda_layer'
    secrets:
      AWS_ASSUME_ROLE: ${{ secrets.AWS_ASSUME_ROLE }}

  deploy_virus_scan_result_lambda:
    name: Deploy virus scan result lambda
    uses: ./.github/workflows/base-lambdas-reusable-deploy.yml
    with:
      environment: ${{ inputs.environment}}
      python_version: ${{ inputs.python_version }}
      build_branch: ${{ inputs.build_branch}}
      sandbox: ${{ inputs.sandbox }}
      lambda_handler_name: virus_scan_result_handler
      lambda_aws_name: VirusScanResult
      lambda_layer_names: 'core_lambda_layer'
    secrets:
      AWS_ASSUME_ROLE: ${{ secrets.AWS_ASSUME_ROLE }}

  deploy_upload_confirm_result_lambda:
    name: Deploy upload confirm result lambda
    uses: ./.github/workflows/base-lambdas-reusable-deploy.yml
    with:
      environment: ${{ inputs.environment}}
      python_version: ${{ inputs.python_version }}
      build_branch: ${{ inputs.build_branch}}
      sandbox: ${{ inputs.sandbox }}
      lambda_handler_name: upload_confirm_result_handler
      lambda_aws_name: UploadConfirmResultLambda
      lambda_layer_names: 'core_lambda_layer'
    secrets:
      AWS_ASSUME_ROLE: ${{ secrets.AWS_ASSUME_ROLE }}

  deploy_update_upload_state_lambda:
    name: Deploy update upload state lambda
    uses: ./.github/workflows/base-lambdas-reusable-deploy.yml
    with:
      environment: ${{ inputs.environment}}
      python_version: ${{ inputs.python_version }}
      build_branch: ${{ inputs.build_branch}}
      sandbox: ${{ inputs.sandbox }}
      lambda_handler_name: update_upload_state_handler
      lambda_aws_name: UpdateUploadStateLambda
      lambda_layer_names: 'core_lambda_layer'
    secrets:
      AWS_ASSUME_ROLE: ${{ secrets.AWS_ASSUME_ROLE }}

  deploy_data_collection_lambda:
    name: Deploy data collection lambda
    uses: ./.github/workflows/base-lambdas-reusable-deploy.yml
    with:
      environment: ${{ inputs.environment}}
      python_version: ${{ inputs.python_version }}
      build_branch: ${{ inputs.build_branch}}
      sandbox: ${{ inputs.sandbox }}
      lambda_handler_name: data_collection_handler
      lambda_aws_name: DataCollectionLambda
      lambda_layer_names: 'core_lambda_layer,data_lambda_layer'
    secrets:
      AWS_ASSUME_ROLE: ${{ secrets.AWS_ASSUME_ROLE }}

  deploy_statistical_report_lambda:
    name: Deploy statistical report lambda
    uses: ./.github/workflows/base-lambdas-reusable-deploy.yml
    with:
      environment: ${{ inputs.environment}}
      python_version: ${{ inputs.python_version }}
      build_branch: ${{ inputs.build_branch}}
      sandbox: ${{ inputs.sandbox }}
      lambda_handler_name: statistical_report_handler
      lambda_aws_name: StatisticalReportLambda
      lambda_layer_names: 'core_lambda_layer,data_lambda_layer'
    secrets:
      AWS_ASSUME_ROLE: ${{ secrets.AWS_ASSUME_ROLE }}

  deploy_generate_document_manifest_lambda:
    name: Deploy generate document manifest lambda
    uses: ./.github/workflows/base-lambdas-reusable-deploy.yml
    with:
      environment: ${{ inputs.environment}}
      python_version: ${{ inputs.python_version }}
      build_branch: ${{ inputs.build_branch}}
      sandbox: ${{ inputs.sandbox }}
      lambda_handler_name: generate_document_manifest_handler
      lambda_aws_name: GenerateDocumentManifest
      lambda_layer_names: 'core_lambda_layer'
    secrets:
      AWS_ASSUME_ROLE: ${{ secrets.AWS_ASSUME_ROLE }}

  deploy_nrl_pointer_lambda:
    name: Deploy manage nrl pointer lambda
    uses: ./.github/workflows/base-lambdas-reusable-deploy.yml
    with:
      environment: ${{ inputs.environment}}
      python_version: ${{ inputs.python_version }}
      build_branch: ${{ inputs.build_branch}}
      sandbox: ${{ inputs.sandbox }}
      lambda_handler_name: manage_nrl_pointer_handler
      lambda_aws_name: ManageNrlPointerLambda
      lambda_layer_names: 'core_lambda_layer'
    secrets:
      AWS_ASSUME_ROLE: ${{ secrets.AWS_ASSUME_ROLE }}

  deploy_get_document_reference_lambda:
    name: Deploy get nrl document reference lambda
    uses: ./.github/workflows/base-lambdas-reusable-deploy.yml
    with:
      environment: ${{ inputs.environment}}
      python_version: ${{ inputs.python_version }}
      build_branch: ${{ inputs.build_branch}}
      sandbox: ${{ inputs.sandbox }}
      lambda_handler_name: nrl_get_document_reference_handler
      lambda_aws_name: GetDocumentReference
      lambda_layer_names: 'core_lambda_layer'
    secrets:
      AWS_ASSUME_ROLE: ${{ secrets.AWS_ASSUME_ROLE }}


  deploy_edge_presign_lambda:
    name: Deploy edge presign cloudfront lambda
    uses: ./.github/workflows/base-lambdas-edge-deploy.yml
    with:
      environment: ${{ inputs.environment}}
      python_version: ${{ inputs.python_version }}
      build_branch: ${{ inputs.build_branch}}
      sandbox: ${{ inputs.sandbox }}
      lambda_handler_name: edge_presign_handler
      lambda_aws_name: EdgePresignLambda
    secrets:
      AWS_ASSUME_ROLE: ${{ secrets.AWS_ASSUME_ROLE }}

  deploy_mns_notification_lambda:
    name: Deploy mns notification lambda
    uses: ./.github/workflows/base-lambdas-reusable-deploy.yml
    with:
      environment: ${{ inputs.environment}}
      python_version: ${{ inputs.python_version }}
      build_branch: ${{ inputs.build_branch}}
      sandbox: ${{ inputs.sandbox }}
      lambda_handler_name: mns_notification_handler
      lambda_aws_name: MNSNotificationLambda
      lambda_layer_names: 'core_lambda_layer'
    secrets:
      AWS_ASSUME_ROLE: ${{ secrets.AWS_ASSUME_ROLE }}

  deploy_get_report_by_ods_lambda:
    name: Deploy get report by ods code lambda
    uses: ./.github/workflows/base-lambdas-reusable-deploy.yml
    with:
      environment: ${{ inputs.environment}}
      python_version: ${{ inputs.python_version }}
      build_branch: ${{ inputs.build_branch}}
      sandbox: ${{ inputs.sandbox }}
      lambda_handler_name: get_report_by_ods_handler
      lambda_aws_name: GetReportByODS
      lambda_layer_names: 'core_lambda_layer,reports_lambda_layer'
    secrets:
      AWS_ASSUME_ROLE: ${{ secrets.AWS_ASSUME_ROLE }}

  deploy_access_audit_lambda:
    name: Deploy access audit lambda
    uses: ./.github/workflows/base-lambdas-reusable-deploy.yml
    with:
      environment: ${{ inputs.environment}}
      python_version: ${{ inputs.python_version }}
      build_branch: ${{ inputs.build_branch}}
      sandbox: ${{ inputs.sandbox }}
      lambda_handler_name: access_audit_handler
      lambda_aws_name: AccessAuditLambda
      lambda_layer_names: 'core_lambda_layer'
    secrets:
      AWS_ASSUME_ROLE: ${{ secrets.AWS_ASSUME_ROLE }}

  deploy_pdf_stitching_lambda:
    name: Deploy PDF Stitching lambda
    uses: ./.github/workflows/base-lambdas-reusable-deploy.yml
    with:
      environment: ${{ inputs.environment}}
      python_version: ${{ inputs.python_version }}
      build_branch: ${{ inputs.build_branch}}
      sandbox: ${{ inputs.sandbox }}
      lambda_handler_name: pdf_stitching_handler
      lambda_aws_name: PdfStitchingLambda
      lambda_layer_names: 'core_lambda_layer'
    secrets:
      AWS_ASSUME_ROLE: ${{ secrets.AWS_ASSUME_ROLE }}
<|MERGE_RESOLUTION|>--- conflicted
+++ resolved
@@ -281,23 +281,7 @@
       lambda_layer_names: 'core_lambda_layer'
     secrets:
       AWS_ASSUME_ROLE: ${{ secrets.AWS_ASSUME_ROLE }}
-
-<<<<<<< HEAD
-=======
-  deploy_nems_message_lambda:
-    name: Deploy nems_message_lambda
-    uses: ./.github/workflows/base-lambdas-reusable-deploy.yml
-    with:
-      environment: ${{ inputs.environment}}
-      python_version: ${{ inputs.python_version }}
-      build_branch: ${{ inputs.build_branch}}
-      sandbox: ${{ inputs.sandbox }}
-      lambda_handler_name: nems_message_handler
-      lambda_aws_name: NemsMessageLambda
-      lambda_layer_names: 'core_lambda_layer'
-    secrets:
-      AWS_ASSUME_ROLE: ${{ secrets.AWS_ASSUME_ROLE }}
-      
+ 
   deploy_nhs_oauth_token_generator_lambda:
     name: Deploy nhs_oauth_token_generator_lambda
     uses: ./.github/workflows/base-lambdas-reusable-deploy.yml
@@ -311,7 +295,6 @@
       lambda_layer_names: 'core_lambda_layer'
     secrets:
       AWS_ASSUME_ROLE: ${{ secrets.AWS_ASSUME_ROLE }}
->>>>>>> 6ec655b8
 
   deploy_feature_flags_lambda:
     name: Deploy feature flags lambda
