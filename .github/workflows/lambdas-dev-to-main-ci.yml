--- conflicted
+++ resolved
@@ -290,8 +290,7 @@
         uses: appleboy/lambda-action@master
         with:
           aws_region: ${{ vars.AWS_REGION }}
-<<<<<<< HEAD
-          function_name: ${{ github.event.inputs.sandboxWorkspace}}_DocumentManifestByNHSNumberLambda
+          function_name: ${{ vars.BUILD_ENV }}_DocumentManifestByNHSNumberLambda
           zip_file: package_lambdas_document_manifest_by_nhs_number_handler.zip
 
 
@@ -481,8 +480,4 @@
         with:
           aws_region: ${{ vars.AWS_REGION }}
           function_name: ${{ github.event.inputs.sandboxWorkspace}}_LogoutHandler
-          zip_file: package_lambdas_logout_handler.zip
-=======
-          function_name: ${{ vars.BUILD_ENV }}_DocumentManifestByNHSNumberLambda
-          zip_file: package_lambdas_document_manifest_by_nhs_number_handler.zip
->>>>>>> 87939b4f
+          zip_file: package_lambdas_logout_handler.zip