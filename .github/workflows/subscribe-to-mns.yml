<<<<<<< HEAD
name: Subscribe to MNS

on:
  workflow_dispatch:
    inputs:
      build_branch:
        required: true
        type: string
      environment:
        required: true
        type: string
      sandbox:
        required: true
        type: string
permissions:
  id-token: write # This is required for requesting the JWT
  contents: read # This is required for actions/checkout
jobs:
  placeholder:
    runs-on: ubuntu-latest
    environment: ${{ inputs.environment }}
    defaults:
      run:
        working-directory: lambdas
    steps:
      - name: Placeholder
        run: |
          echo "Running placeholder job on ${inputs.sandbox}"

=======
name: Subscribe to MNS

on:
  workflow_dispatch:
    inputs:
      sandbox:
        description: Which sandbox would you like to run against?
        required: true
        type: choice
        options:
          - ndr-dev
          - ndr-test
          - pre-prod
          - prod
      environment:
        description: Which environment settings to use?
        required: true
        type: string
        default: development

permissions:
  id-token: write # This is required for requesting the JWT
  contents: read # This is required for actions/checkout

env:
  SANDBOX: ${{ inputs.sandbox }}
  AWS_REGION: ${{ vars.AWS_REGION }}
  URL: ${{ vars.MNS_SUBSCRIPTION_URL }}

jobs:
  Subscribe_to_MNS:
    runs-on: ubuntu-latest
    environment: ${{ inputs.environment }}
    steps:
      - name: Configure AWS Credentials
        uses: aws-actions/configure-aws-credentials@v4
        with:
          role-to-assume: ${{ secrets.AWS_ASSUME_ROLE }}
          role-skip-session-tagging: true
          aws-region: ${{ vars.AWS_REGION }}
          mask-aws-account-id: true

      - name: Checkout
        uses: actions/checkout@v4

      - name: Set up Python
        uses: actions/setup-python@v5
        with:
          python-version: '3.11'
          cache: 'pip'

      - name: Install dependencies
        run: |
          pip install boto3 requests pyjwt cryptography
          echo "Installed requirements"

      - name: Run script
        working-directory: ./lambdas
        run: |
          python3 -m scripts.mns_subscription
          echo "Subscription complete"
>>>>>>> 37d6f3c5
<|MERGE_RESOLUTION|>--- conflicted
+++ resolved
@@ -1,93 +1,61 @@
-<<<<<<< HEAD
-name: Subscribe to MNS
-
-on:
-  workflow_dispatch:
-    inputs:
-      build_branch:
-        required: true
-        type: string
-      environment:
-        required: true
-        type: string
-      sandbox:
-        required: true
-        type: string
-permissions:
-  id-token: write # This is required for requesting the JWT
-  contents: read # This is required for actions/checkout
-jobs:
-  placeholder:
-    runs-on: ubuntu-latest
-    environment: ${{ inputs.environment }}
-    defaults:
-      run:
-        working-directory: lambdas
-    steps:
-      - name: Placeholder
-        run: |
-          echo "Running placeholder job on ${inputs.sandbox}"
-
-=======
-name: Subscribe to MNS
-
-on:
-  workflow_dispatch:
-    inputs:
-      sandbox:
-        description: Which sandbox would you like to run against?
-        required: true
-        type: choice
-        options:
-          - ndr-dev
-          - ndr-test
-          - pre-prod
-          - prod
-      environment:
-        description: Which environment settings to use?
-        required: true
-        type: string
-        default: development
-
-permissions:
-  id-token: write # This is required for requesting the JWT
-  contents: read # This is required for actions/checkout
-
-env:
-  SANDBOX: ${{ inputs.sandbox }}
-  AWS_REGION: ${{ vars.AWS_REGION }}
-  URL: ${{ vars.MNS_SUBSCRIPTION_URL }}
-
-jobs:
-  Subscribe_to_MNS:
-    runs-on: ubuntu-latest
-    environment: ${{ inputs.environment }}
-    steps:
-      - name: Configure AWS Credentials
-        uses: aws-actions/configure-aws-credentials@v4
-        with:
-          role-to-assume: ${{ secrets.AWS_ASSUME_ROLE }}
-          role-skip-session-tagging: true
-          aws-region: ${{ vars.AWS_REGION }}
-          mask-aws-account-id: true
-
-      - name: Checkout
-        uses: actions/checkout@v4
-
-      - name: Set up Python
-        uses: actions/setup-python@v5
-        with:
-          python-version: '3.11'
-          cache: 'pip'
-
-      - name: Install dependencies
-        run: |
-          pip install boto3 requests pyjwt cryptography
-          echo "Installed requirements"
-
-      - name: Run script
-        working-directory: ./lambdas
-        run: |
-          python3 -m scripts.mns_subscription
-          echo "Subscription complete"
->>>>>>> 37d6f3c5
+name: Subscribe to MNS
+
+on:
+  workflow_dispatch:
+    inputs:
+      sandbox:
+        description: Which sandbox would you like to run against?
+        required: true
+        type: choice
+        options:
+          - ndr-dev
+          - ndr-test
+          - pre-prod
+          - prod
+      environment:
+        description: Which environment settings to use?
+        required: true
+        type: string
+        default: development
+
+permissions:
+  id-token: write # This is required for requesting the JWT
+  contents: read # This is required for actions/checkout
+
+env:
+  SANDBOX: ${{ inputs.sandbox }}
+  AWS_REGION: ${{ vars.AWS_REGION }}
+  URL: ${{ vars.MNS_SUBSCRIPTION_URL }}
+
+jobs:
+  Subscribe_to_MNS:
+    runs-on: ubuntu-latest
+    environment: ${{ inputs.environment }}
+    steps:
+      - name: Configure AWS Credentials
+        uses: aws-actions/configure-aws-credentials@v4
+        with:
+          role-to-assume: ${{ secrets.AWS_ASSUME_ROLE }}
+          role-skip-session-tagging: true
+          aws-region: ${{ vars.AWS_REGION }}
+          mask-aws-account-id: true
+
+      - name: Checkout
+        uses: actions/checkout@v4
+
+      - name: Set up Python
+        uses: actions/setup-python@v5
+        with:
+          python-version: '3.11'
+          cache: 'pip'
+
+      - name: Install dependencies
+        run: |
+          pip install boto3 requests pyjwt cryptography
+          echo "Installed requirements"
+
+      - name: Run script
+        working-directory: ./lambdas
+        run: |
+          python3 -m scripts.mns_subscription
+          echo "Subscription complete"