--- conflicted
+++ resolved
@@ -67,7 +67,6 @@
     def delete_object(self, s3_bucket_name: str, file_key: str):
         return self.client.delete_object(Bucket=s3_bucket_name, Key=file_key)
 
-<<<<<<< HEAD
     def create_object_tag(
         self, s3_bucket_name: str, file_key: str, tag_key: str, tag_value: str
     ):
@@ -80,7 +79,7 @@
                 ]
             },
         )
-=======
+
     def get_tag_value(self, s3_bucket_name: str, file_key: str, tag_key: str):
         response = self.client.get_object_tagging(
             Bucket=s3_bucket_name,
@@ -92,5 +91,4 @@
         if status:
             return status
         else:
-            raise TagNotFoundException
->>>>>>> 32cf3764
+            raise TagNotFoundException