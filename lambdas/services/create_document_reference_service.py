import os

from botocore.exceptions import ClientError
from enums.lambda_error import LambdaError
from enums.supported_document_types import SupportedDocumentTypes
from models.nhs_document_reference import NHSDocumentReference, UploadRequestDocument
from pydantic import ValidationError
from services.base.dynamo_service import DynamoDBService
from services.base.s3_service import S3Service
from utils.audit_logging_setup import LoggingService
from utils.exceptions import InvalidResourceIdException
from utils.lambda_exceptions import CreateDocumentRefException
from utils.lloyd_george_validator import LGInvalidFilesException, validate_lg_files
from utils.utilities import create_reference_id, validate_nhs_number

FAILED_CREATE_REFERENCE_MESSAGE = "Create document reference failed"
PROVIDED_DOCUMENT_SUPPORTED_MESSAGE = "Provided document is supported"
UPLOAD_REFERENCE_SUCCESS_MESSAGE = "Upload reference creation was successful"
UPLOAD_REFERENCE_FAILED_MESSAGE = "Upload reference creation was unsuccessful"
PRESIGNED_URL_ERROR_MESSAGE = (
    "An error occurred when creating pre-signed url for document reference"
)

logger = LoggingService(__name__)


class CreateDocumentReferenceService:
    def __init__(self):
        self.s3_service = S3Service()
        self.dynamo_service = DynamoDBService()

        self.lg_dynamo_table = os.getenv("LLOYD_GEORGE_DYNAMODB_NAME")
        self.arf_dynamo_table = os.getenv("DOCUMENT_STORE_DYNAMODB_NAME")
        self.staging_bucket_name = os.getenv("STAGING_STORE_BUCKET_NAME")
        self.upload_sub_folder = "user_upload"

    def create_document_reference_request(
        self, nhs_number: str, documents_list: list[dict]
    ):
        arf_documents: list[NHSDocumentReference] = []
        arf_documents_dict_format: list = []
        lg_documents: list[NHSDocumentReference] = []
        lg_documents_dict_format: list = []
        url_responses = {}

        try:
            validate_nhs_number(nhs_number)
            for document in documents_list:
<<<<<<< HEAD
                (document_reference, doc_type) = self.prepare_doc_object(
                    nhs_number, document
                )
                self.check_valid_doc_type(doc_type)

                if doc_type == SupportedDocumentTypes.ARF.value:
                    arf_documents.append(document_reference)
                    arf_documents_dict_format.append(document_reference.to_dict())

                if doc_type == SupportedDocumentTypes.LG.value:
                    lg_documents.append(document_reference)
                    lg_documents_dict_format.append(document_reference.to_dict())

                url_responses[
                    document_reference.file_name
                ] = self.prepare_pre_signed_url(document_reference)

            if lg_documents:
                validate_lg_files(lg_documents)
=======
                document_reference = self.prepare_doc_object(document)
                self.prepare_pre_signed_url(document_reference)
            if self.lg_documents:
                validate_lg_files(self.lg_documents, self.nhs_number)
>>>>>>> 427dabc2
                self.create_reference_in_dynamodb(
                    self.lg_dynamo_table, lg_documents_dict_format
                )

            if arf_documents:
                self.create_reference_in_dynamodb(
                    self.arf_dynamo_table, arf_documents_dict_format
                )

            return url_responses

        except (InvalidResourceIdException, LGInvalidFilesException) as e:
            logger.error(
                f"{LambdaError.CreateDocFiles.to_str()} :{str(e)}",
                {"Result": FAILED_CREATE_REFERENCE_MESSAGE},
            )
            raise CreateDocumentRefException(400, LambdaError.CreateDocFiles)

    def prepare_doc_object(
        self, nhs_number: str, document: dict
    ) -> tuple[NHSDocumentReference, SupportedDocumentTypes]:
        try:
            validated_doc: UploadRequestDocument = UploadRequestDocument.model_validate(
                document
            )
        except ValidationError as e:
            logger.error(
                f"{LambdaError.CreateDocNoParse.to_str()} :{str(e)}",
                {"Result": FAILED_CREATE_REFERENCE_MESSAGE},
            )
            raise CreateDocumentRefException(400, LambdaError.CreateDocNoParse)

        document_type = SupportedDocumentTypes.get_from_field_name(
            validated_doc.docType
        )

        if document_type is None:
            logger.error(
                f"{LambdaError.CreateDocNoType.to_str()}",
                {"Result": FAILED_CREATE_REFERENCE_MESSAGE},
            )
            raise CreateDocumentRefException(400, LambdaError.CreateDocNoType)

        logger.info(PROVIDED_DOCUMENT_SUPPORTED_MESSAGE)

        s3_object_key = create_reference_id()

        document_reference = NHSDocumentReference(
            nhs_number=nhs_number,
            s3_bucket_name=self.staging_bucket_name,
            sub_folder=self.upload_sub_folder,
            reference_id=s3_object_key,
            content_type=validated_doc.contentType,
            file_name=validated_doc.fileName,
        )

        return document_reference, document_type

    def prepare_pre_signed_url(self, document_reference: NHSDocumentReference):
        try:
            s3_response = self.s3_service.create_upload_presigned_url(
                document_reference.s3_bucket_name,
                self.upload_sub_folder
                + "/"
                + document_reference.nhs_number
                + "/"
                + document_reference.id,
            )

            return s3_response

        except ClientError as e:
            logger.error(
                f"{LambdaError.CreateDocPresign.to_str()}: {str(e)}",
                {"Result": PRESIGNED_URL_ERROR_MESSAGE},
            )
            raise CreateDocumentRefException(500, LambdaError.CreateDocPresign)

    def create_reference_in_dynamodb(self, dynamo_table, document_list):
        try:
            self.dynamo_service.batch_writing(dynamo_table, document_list)
            logger.info(
                f"Writing document references to {dynamo_table}",
                {"Result": UPLOAD_REFERENCE_SUCCESS_MESSAGE},
            )

        except ClientError as e:
            logger.error(
                f"{LambdaError.CreateDocUpload.to_str()}: {str(e)}",
                {"Result": UPLOAD_REFERENCE_FAILED_MESSAGE},
            )
            raise CreateDocumentRefException(500, LambdaError.CreateDocUpload)

    def check_valid_doc_type(self, doc_type):
        if (
            doc_type == SupportedDocumentTypes.LG.value
            or doc_type == SupportedDocumentTypes.ARF.value
        ):
            return

        logger.error(
            f"{LambdaError.CreateDocInvalidType.to_str()}",
            {"Result": UPLOAD_REFERENCE_FAILED_MESSAGE},
        )
        raise CreateDocumentRefException(400, LambdaError.CreateDocInvalidType)<|MERGE_RESOLUTION|>--- conflicted
+++ resolved
@@ -46,7 +46,6 @@
         try:
             validate_nhs_number(nhs_number)
             for document in documents_list:
-<<<<<<< HEAD
                 (document_reference, doc_type) = self.prepare_doc_object(
                     nhs_number, document
                 )
@@ -66,12 +65,7 @@
 
             if lg_documents:
                 validate_lg_files(lg_documents)
-=======
-                document_reference = self.prepare_doc_object(document)
-                self.prepare_pre_signed_url(document_reference)
-            if self.lg_documents:
-                validate_lg_files(self.lg_documents, self.nhs_number)
->>>>>>> 427dabc2
+                
                 self.create_reference_in_dynamodb(
                     self.lg_dynamo_table, lg_documents_dict_format
                 )
