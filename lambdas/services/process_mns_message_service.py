--- conflicted
+++ resolved
@@ -97,10 +97,6 @@
     ) -> None:
         if not patient_documents:
             return
-<<<<<<< HEAD
-        update_needed = False
-=======
->>>>>>> b49f3fbd
         for reference in patient_documents:
             logger.info("Updating patient document reference...")
 
@@ -108,10 +104,6 @@
                 reference.current_gp_ods != updated_ods_code
                 or reference.custodian != updated_ods_code
             ):
-<<<<<<< HEAD
-                update_needed = True
-=======
->>>>>>> b49f3fbd
                 updated_custodian = updated_ods_code
                 if updated_ods_code in [
                     PatientOdsInactiveStatus.DECEASED,
@@ -121,21 +113,12 @@
                 reference.current_gp_ods = updated_ods_code
                 reference.custodian = updated_custodian
                 reference.last_updated = int(datetime.now().timestamp())
-<<<<<<< HEAD
-        if update_needed:
-            self.document_service.update_documents(
-                self.table,
-                patient_documents,
-                self.DOCUMENT_UPDATE_FIELDS,
-            )
-=======
 
                 self.document_service.update_document(
                     self.table,
                     reference,
                     self.DOCUMENT_UPDATE_FIELDS,
                 )
->>>>>>> b49f3fbd
 
     def get_updated_gp_ods(self, nhs_number: str) -> str:
         patient_details = self.pds_service.fetch_patient_details(nhs_number)
