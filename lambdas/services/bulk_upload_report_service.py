--- conflicted
+++ resolved
@@ -13,39 +13,6 @@
 logger = LoggingService(__name__)
 
 
-<<<<<<< HEAD
-class OdsReport:
-    def __init__(
-        self,
-        ods_code: str,
-        total_successful=0,
-        total_registered_elsewhere=0,
-        total_suspended=0,
-        failure_reasons=None,
-    ):
-        self.ods_code = ods_code
-        self.total_successful = total_successful
-        self.total_registered_elsewhere = total_registered_elsewhere
-        self.total_suspended = total_suspended
-
-        if failure_reasons is None:
-            failure_reasons = {}
-        self.failure_reasons = failure_reasons
-
-    def __eq__(self, other):
-        if isinstance(other, OdsReport):
-            return (
-                self.ods_code == other.ods_code
-                and self.total_successful == other.total_successful
-                and self.total_registered_elsewhere == other.total_registered_elsewhere
-                and self.total_suspended == other.total_suspended
-                and self.failure_reasons == other.failure_reasons
-            )
-        return False
-
-
-=======
->>>>>>> e2d98159
 class BulkUploadReportService:
     def __init__(self):
         self.db_service = DynamoDBService()
