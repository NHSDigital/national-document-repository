--- conflicted
+++ resolved
@@ -12,16 +12,9 @@
 from services.s3_service import S3Service
 from services.sqs_service import SQSService
 from utils.audit_logging_setup import LoggingService
-<<<<<<< HEAD
-from utils.exceptions import (DocumentInfectedException,
-                              InvalidMessageException, S3FileNotFoundException,
-                              TagNotFoundException, VirusScanFailedException,
-                              VirusScanNoResultException)
-from utils.lloyd_george_validator import (LGInvalidFilesException,
-                                          validate_lg_file_names)
+
 from utils.unicode_utils import (contains_accent_char, convert_to_nfc_form,
                                  convert_to_nfd_form)
-=======
 from utils.exceptions import (
     DocumentInfectedException,
     InvalidMessageException,
@@ -31,7 +24,6 @@
     VirusScanNoResultException,
 )
 from utils.lloyd_george_validator import LGInvalidFilesException, validate_lg_file_names
->>>>>>> a2938c01
 from utils.utilities import create_reference_id
 
 logger = LoggingService(__name__)
