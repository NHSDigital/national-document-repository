<<<<<<< HEAD
import os
import re
import sys
import uuid
from datetime import datetime, timezone
from io import BytesIO

from botocore.exceptions import ClientError
from enums.lambda_error import LambdaError
from enums.metadata_field_names import DocumentReferenceMetadataFields
from enums.nrl_sqs_upload import NrlActionTypes
from enums.snomed_codes import SnomedCode, SnomedCodes
from enums.supported_document_types import SupportedDocumentTypes
from inflection import underscore
from models.document_reference import DocumentReference
from models.fhir.R4.fhir_document_reference import Attachment
from models.sqs.nrl_sqs_message import NrlSqsMessage
from models.sqs.pdf_stitching_sqs_message import PdfStitchingSqsMessage
from pypdf import PdfReader, PdfWriter
from services.base.dynamo_service import DynamoDBService
from services.base.s3_service import S3Service
from services.base.sqs_service import SQSService
from services.document_service import DocumentService
from utils.audit_logging_setup import LoggingService
from utils.common_query_filters import UploadCompleted
from utils.lambda_exceptions import PdfStitchingException
from utils.utilities import DATE_FORMAT, create_reference_id

logger = LoggingService(__name__)


class PdfStitchingService:
    def __init__(self):
        self.target_dynamo_table = ""
        self.target_bucket = ""
        self.unstitched_lloyd_george_table_name = os.environ.get(
            "UNSTITCHED_LLOYD_GEORGE_DYNAMODB_NAME"
        )
        self.dynamo_service = DynamoDBService()
        self.s3_service = S3Service()
        self.document_service = DocumentService()
        self.sqs_service = SQSService()
        self.multipart_references: list[DocumentReference] = []
        self.stitched_reference: DocumentReference = None

    def retrieve_multipart_references(
        self, nhs_number: str, doc_type: SupportedDocumentTypes
    ) -> list[DocumentReference]:
        document_references = (
            self.document_service.fetch_available_document_references_by_type(
                nhs_number=nhs_number,
                doc_type=doc_type,
                query_filter=UploadCompleted,
            )
        )

        if doc_type == SupportedDocumentTypes.LG:
            if any("1of1" in result.file_name for result in document_references):
                logger.error(
                    "There is already a stitched LG document reference present in DynamoDb"
                )
                return []

        return document_references

    def process_message(self, stitching_message: PdfStitchingSqsMessage):
        doc_type = (
            SupportedDocumentTypes.LG
            if stitching_message.snomed_code_doc_type.code
            == SnomedCodes.LLOYD_GEORGE.value.code
            else SupportedDocumentTypes.ARF
        )

        if doc_type != SupportedDocumentTypes.LG:
            logger.info("Other document types have not been implemented yet")
            raise PdfStitchingException(400, LambdaError.StitchError)

        self.target_dynamo_table = doc_type.get_dynamodb_table_name()
        self.target_bucket = doc_type.get_s3_bucket_name()

        self.multipart_references = self.retrieve_multipart_references(
            nhs_number=stitching_message.nhs_number, doc_type=doc_type
        )

        if not self.multipart_references:
            logger.info("No usable files found for stitching")
            return

        try:

            sorted_multipart_keys = self.sort_multipart_object_keys()
            stitching_data_stream = self.process_stitching(
                s3_object_keys=sorted_multipart_keys
            )
            self.create_stitched_reference(
                document_reference=self.multipart_references[0],
                stitch_file_size=sys.getsizeof(stitching_data_stream),
            )
            self.upload_stitched_file(stitching_data_stream=stitching_data_stream)
            self.migrate_multipart_references()
            self.write_stitching_reference()
            self.publish_nrl_message(
                snomed_code_doc_type=stitching_message.snomed_code_doc_type
            )
        except Exception as e:
            self.rollback_stitching_process()
            raise e

    def create_stitched_reference(
        self, document_reference: DocumentReference, stitch_file_size: int
    ):
        date_now = datetime.now(timezone.utc)
        reference_id = create_reference_id()
        stripped_filename = re.sub(r"^\d+of\d+_", "", document_reference.file_name)
        self.stitched_reference = document_reference.model_copy(
            update={
                "id": reference_id,
                "created": date_now.strftime(DATE_FORMAT),
                "file_location": f"s3://{self.target_bucket}/{document_reference.nhs_number}/{reference_id}",
                "file_name": f"1of1_{stripped_filename}",
                "file_size": stitch_file_size,
                "last_updated": date_now.timestamp(),
            },
            deep=True,
        )

    def process_stitching(self, s3_object_keys: list[str]) -> BytesIO:
        pdf_writer = PdfWriter()

        for key in s3_object_keys:
            try:
                data_stream = BytesIO()
                self.s3_service.client.download_fileobj(
                    Bucket=self.target_bucket, Key=key, Fileobj=data_stream
                )
                data_stream.seek(0)

                pdf_reader = PdfReader(stream=data_stream)
                for page in pdf_reader.pages:
                    pdf_writer.add_page(page)
            except ClientError as e:
                logger.error(f"Failed to retrieve stream data from S3: {e}")
                raise PdfStitchingException(400, LambdaError.StitchError)

        stitching_data_stream = BytesIO()
        pdf_writer.write(stream=stitching_data_stream)
        stitching_data_stream.seek(0)

        return stitching_data_stream

    def upload_stitched_file(self, stitching_data_stream: BytesIO):
        try:
            self.s3_service.client.upload_fileobj(
                Fileobj=stitching_data_stream,
                Bucket=self.target_bucket,
                Key=self.stitched_reference.s3_file_key,
            )
        except ClientError as e:
            logger.error(f"Failed to upload stitched file to S3: {e}")
            raise PdfStitchingException(400, LambdaError.StitchError)

    def migrate_multipart_references(self):
        logger.info("Migrating multipart references")
        try:
            for reference in self.multipart_references:
                migrated_item = reference.model_dump(
                    by_alias=True,
                    exclude_none=True,
                    exclude={
                        underscore(DocumentReferenceMetadataFields.CURRENT_GP_ODS.value)
                    },
                )
                self.dynamo_service.create_item(
                    table_name=self.unstitched_lloyd_george_table_name,
                    item=migrated_item,
                )
        except ClientError as e:
            logger.error(f"Failed to migrate multipart references: {e}")
            raise PdfStitchingException(400, LambdaError.MultipartError)

        try:
            for reference in self.multipart_references:
                self.dynamo_service.delete_item(
                    table_name=self.target_dynamo_table,
                    key={DocumentReferenceMetadataFields.ID.value: reference.id},
                )
        except ClientError as e:
            logger.error(f"Failed to cleanup multipart references: {e}")
            raise PdfStitchingException(400, LambdaError.MultipartError)

    def write_stitching_reference(self):
        try:
            self.dynamo_service.create_item(
                table_name=self.target_dynamo_table,
                item=self.stitched_reference.model_dump(
                    by_alias=True, exclude_none=True
                ),
            )
        except ClientError as e:
            logger.error(f"Failed to create stitching reference: {e}")
            raise PdfStitchingException(400, LambdaError.StitchError)

    def publish_nrl_message(self, snomed_code_doc_type: SnomedCode):
        document_api_endpoint = (
            os.environ.get("APIM_API_URL", "")
            + "/DocumentReference/"
            + snomed_code_doc_type.code
            + "~"
            + self.stitched_reference.id
        )
        doc_details = Attachment(
            url=document_api_endpoint, contentType="application/pdf", title=None
        )
        nrl_sqs_message = NrlSqsMessage(
            nhs_number=self.stitched_reference.nhs_number,
            action=NrlActionTypes.CREATE,
            attachment=doc_details,
        )

        try:
            self.sqs_service.send_message_fifo(
                queue_url=os.environ.get("NRL_SQS_URL"),
                message_body=nrl_sqs_message.model_dump_json(),
                group_id=f"nrl_sqs_{uuid.uuid4()}",
            )
        except ClientError as e:
            logger.error(f"Failed to publish message onto NRL queue: {e}")
            raise PdfStitchingException(400, LambdaError.StitchError)

    def sort_multipart_object_keys(self) -> list[str]:
        try:
            self.multipart_references.sort(
                key=lambda x: int(re.search(r"(\d+)of(\d+)", x.file_name).group(1))
            )
        except AttributeError as e:
            logger.error(
                f"Failed to sort multipart file names from Patient's Document References: {e}"
            )
            raise PdfStitchingException(400, LambdaError.MultipartError)

        file_keys = [
            document_reference.s3_file_key
            for document_reference in self.multipart_references
        ]

        return file_keys

    def rollback_stitching_process(self):
        if self.stitched_reference:
            logger.info("Rolling back the following stitched reference and object")
            logger.info(self.stitched_reference.model_dump(by_alias=True))

        logger.info("Rolling back the following multipart references")
        for reference in self.multipart_references:
            logger.info(reference.model_dump_json(by_alias=True))

        self.rollback_stitched_reference()
        self.rollback_reference_migration()

        logger.info("Successfully completed stitching process rollback")

    def rollback_stitched_reference(self):
        try:
            if self.stitched_reference:
                self.dynamo_service.delete_item(
                    table_name=self.target_dynamo_table,
                    key={
                        DocumentReferenceMetadataFields.ID.value: self.stitched_reference.id
                    },
                )
                self.s3_service.delete_object(
                    s3_bucket_name=self.target_bucket,
                    file_key=self.stitched_reference.s3_file_key,
                )
                logger.info("Successfully reverted stitched object and reference")
        except Exception as e:
            logger.error(f"Failed to rollback newly stitched object and reference: {e}")
            raise PdfStitchingException(500, LambdaError.StitchRollbackError)

    def rollback_reference_migration(self):
        try:
            for document_reference in self.multipart_references:
                original_references = self.dynamo_service.get_item(
                    table_name=self.target_dynamo_table,
                    key={
                        DocumentReferenceMetadataFields.ID.value: document_reference.id
                    },
                )
                if not original_references.get("Item"):
                    logger.info("Reverting original multipart references deletion")
                    self.dynamo_service.create_item(
                        table_name=self.target_dynamo_table,
                        item=document_reference.model_dump(
                            by_alias=True, exclude_none=True
                        ),
                    )

                unstitched_references = self.dynamo_service.get_item(
                    table_name=self.unstitched_lloyd_george_table_name,
                    key={
                        DocumentReferenceMetadataFields.ID.value: document_reference.id
                    },
                )
                if unstitched_references.get("Item"):
                    logger.info("Reverting multipart references creation")
                    self.dynamo_service.delete_item(
                        table_name=self.unstitched_lloyd_george_table_name,
                        key={
                            DocumentReferenceMetadataFields.ID.value: document_reference.id
                        },
                    )
            logger.info("Successfully reverted migrated multipart references")

        except Exception as e:
            logger.error(f"Failed to rollback multipart migration process: {e}")
            raise PdfStitchingException(500, LambdaError.StitchRollbackError)

    def process_manual_trigger(self, ods_code: str, queue_url):
        nhs_numbers = self.document_service.get_nhs_numbers_based_on_ods_code(
            ods_code=ods_code
        )

        if not nhs_numbers:
            logger.info(f"No NHS numbers found under ODS code: {ods_code}")
            return
        logger.info(f"{len(nhs_numbers)} found under ODS code: {ods_code}")

        sqs_service = SQSService()
        for nhs_number in nhs_numbers:
            pdf_stitching_sqs_message = PdfStitchingSqsMessage(
                nhs_number=nhs_number,
                snomed_code_doc_type=SnomedCodes.LLOYD_GEORGE.value,
            )
            logger.info(f"Processing manual trigger for nhs number {nhs_number}")
            sqs_service.send_message_standard(
                queue_url=queue_url,
                message_body=pdf_stitching_sqs_message.model_dump_json(),
            )
=======
import os
import re
import sys
import time
import uuid
from datetime import datetime, timezone
from io import BytesIO
from math import ceil

from botocore.exceptions import ClientError
from enums.lambda_error import LambdaError
from enums.metadata_field_names import DocumentReferenceMetadataFields
from enums.nrl_sqs_upload import NrlActionTypes
from enums.snomed_codes import SnomedCode, SnomedCodes
from enums.supported_document_types import SupportedDocumentTypes
from inflection import underscore
from models.document_reference import DocumentReference
from models.fhir.R4.fhir_document_reference import Attachment
from models.sqs.nrl_sqs_message import NrlSqsMessage
from models.sqs.pdf_stitching_sqs_message import PdfStitchingSqsMessage
from pypdf import PdfReader, PdfWriter
from services.base.dynamo_service import DynamoDBService
from services.base.s3_service import S3Service
from services.base.sqs_service import SQSService
from services.document_service import DocumentService
from utils.audit_logging_setup import LoggingService
from utils.common_query_filters import UploadCompleted
from utils.exceptions import InvalidMessageException
from utils.lambda_exceptions import PdfStitchingException
from utils.sqs_utils import batch
from utils.utilities import DATE_FORMAT, create_reference_id

logger = LoggingService(__name__)


class PdfStitchingService:
    def __init__(self):
        self.target_dynamo_table = ""
        self.target_bucket = ""
        self.unstitched_lloyd_george_table_name = os.environ.get(
            "UNSTITCHED_LLOYD_GEORGE_DYNAMODB_NAME"
        )
        self.dynamo_service = DynamoDBService()
        self.s3_service = S3Service()
        self.document_service = DocumentService()
        self.sqs_service = SQSService()
        self.multipart_references: list[DocumentReference] = []
        self.stitched_reference: DocumentReference = None

    def retrieve_multipart_references(
        self, nhs_number: str, doc_type: SupportedDocumentTypes
    ) -> list[DocumentReference]:
        document_references = (
            self.document_service.fetch_available_document_references_by_type(
                nhs_number=nhs_number,
                doc_type=doc_type,
                query_filter=UploadCompleted,
            )
        )

        if doc_type == SupportedDocumentTypes.LG:
            if any("1of1" in result.file_name for result in document_references):
                logger.error(
                    "There is already a stitched LG document reference present in DynamoDb"
                )
                return []

        return document_references

    def process_message(self, stitching_message: PdfStitchingSqsMessage):
        doc_type = (
            SupportedDocumentTypes.LG
            if stitching_message.snomed_code_doc_type.code
            == SnomedCodes.LLOYD_GEORGE.value.code
            else SupportedDocumentTypes.ARF
        )

        if doc_type != SupportedDocumentTypes.LG:
            logger.info("Other document types have not been implemented yet")
            raise PdfStitchingException(400, LambdaError.StitchError)

        self.target_dynamo_table = doc_type.get_dynamodb_table_name()
        self.target_bucket = doc_type.get_s3_bucket_name()

        self.multipart_references = self.retrieve_multipart_references(
            nhs_number=stitching_message.nhs_number, doc_type=doc_type
        )

        if not self.multipart_references:
            logger.info("No usable files found for stitching")
            return

        try:

            sorted_multipart_keys = self.sort_multipart_object_keys()
            stitching_data_stream = self.process_stitching(
                s3_object_keys=sorted_multipart_keys
            )
            self.create_stitched_reference(
                document_reference=self.multipart_references[0],
                stitch_file_size=sys.getsizeof(stitching_data_stream),
            )
            self.upload_stitched_file(stitching_data_stream=stitching_data_stream)
            self.migrate_multipart_references()
            self.write_stitching_reference()
            self.publish_nrl_message(
                snomed_code_doc_type=stitching_message.snomed_code_doc_type
            )
        except Exception as e:
            self.rollback_stitching_process()
            raise e

    def create_stitched_reference(
        self, document_reference: DocumentReference, stitch_file_size: int
    ):
        date_now = datetime.now(timezone.utc)
        reference_id = create_reference_id()
        stripped_filename = re.sub(r"^\d+of\d+_", "", document_reference.file_name)
        self.stitched_reference = document_reference.model_copy(
            update={
                "id": reference_id,
                "created": date_now.strftime(DATE_FORMAT),
                "file_location": f"s3://{self.target_bucket}/{document_reference.nhs_number}/{reference_id}",
                "file_name": f"1of1_{stripped_filename}",
                "file_size": stitch_file_size,
                "last_updated": int(datetime.now(timezone.utc).timestamp()),
                "s3_file_key": f"{document_reference.nhs_number}/{reference_id}",
            },
            deep=True,
        )

    def process_stitching(self, s3_object_keys: list[str]) -> BytesIO:
        pdf_writer = PdfWriter()

        for key in s3_object_keys:
            try:
                data_stream = BytesIO()
                self.s3_service.client.download_fileobj(
                    Bucket=self.target_bucket, Key=key, Fileobj=data_stream
                )
                data_stream.seek(0)

                pdf_reader = PdfReader(stream=data_stream)
                for page in pdf_reader.pages:
                    pdf_writer.add_page(page)
            except ClientError as e:
                logger.error(f"Failed to retrieve stream data from S3: {e}")
                raise PdfStitchingException(400, LambdaError.StitchError)

        stitching_data_stream = BytesIO()
        pdf_writer.write(stream=stitching_data_stream)
        stitching_data_stream.seek(0)

        return stitching_data_stream

    def upload_stitched_file(self, stitching_data_stream: BytesIO):
        try:
            self.s3_service.client.upload_fileobj(
                Fileobj=stitching_data_stream,
                Bucket=self.target_bucket,
                Key=self.stitched_reference.s3_file_key,
            )
        except ClientError as e:
            logger.error(f"Failed to upload stitched file to S3: {e}")
            raise PdfStitchingException(400, LambdaError.StitchError)

    def migrate_multipart_references(self):
        logger.info("Migrating multipart references")
        try:
            for reference in self.multipart_references:
                migrated_item = reference.model_dump(
                    by_alias=True,
                    exclude_none=True,
                    exclude={
                        underscore(DocumentReferenceMetadataFields.CURRENT_GP_ODS.value)
                    },
                )
                self.dynamo_service.create_item(
                    table_name=self.unstitched_lloyd_george_table_name,
                    item=migrated_item,
                )
        except ClientError as e:
            logger.error(f"Failed to migrate multipart references: {e}")
            raise PdfStitchingException(400, LambdaError.MultipartError)

        try:
            for reference in self.multipart_references:
                self.dynamo_service.delete_item(
                    table_name=self.target_dynamo_table,
                    key={DocumentReferenceMetadataFields.ID.value: reference.id},
                )
        except ClientError as e:
            logger.error(f"Failed to cleanup multipart references: {e}")
            raise PdfStitchingException(400, LambdaError.MultipartError)

    def write_stitching_reference(self):
        try:
            self.dynamo_service.create_item(
                table_name=self.target_dynamo_table,
                item=self.stitched_reference.model_dump(
                    by_alias=True, exclude_none=True
                ),
            )
        except ClientError as e:
            logger.error(f"Failed to create stitching reference: {e}")
            raise PdfStitchingException(400, LambdaError.StitchError)

    def publish_nrl_message(self, snomed_code_doc_type: SnomedCode):
        document_api_endpoint = (
            os.environ.get("APIM_API_URL", "")
            + "/DocumentReference/"
            + snomed_code_doc_type.code
            + "~"
            + self.stitched_reference.id
        )
        doc_details = Attachment(
            url=document_api_endpoint,
            contentType="application/pdf",
        )
        nrl_sqs_message = NrlSqsMessage(
            nhs_number=self.stitched_reference.nhs_number,
            action=NrlActionTypes.CREATE,
            attachment=doc_details,
        )

        try:
            self.sqs_service.send_message_fifo(
                queue_url=os.environ.get("NRL_SQS_URL"),
                message_body=nrl_sqs_message.model_dump_json(),
                group_id=f"nrl_sqs_{uuid.uuid4()}",
            )
        except ClientError as e:
            logger.error(f"Failed to publish message onto NRL queue: {e}")
            raise PdfStitchingException(400, LambdaError.StitchError)

    def sort_multipart_object_keys(self) -> list[str]:
        try:
            self.multipart_references.sort(
                key=lambda x: int(re.search(r"(\d+)of(\d+)", x.file_name).group(1))
            )
        except AttributeError as e:
            logger.error(
                f"Failed to sort multipart file names from Patient's Document References: {e}"
            )
            raise PdfStitchingException(400, LambdaError.MultipartError)

        file_keys = [
            document_reference.s3_file_key
            for document_reference in self.multipart_references
        ]

        return file_keys

    def rollback_stitching_process(self):
        if self.stitched_reference:
            logger.info("Rolling back the following stitched reference and object")
            logger.info(self.stitched_reference.model_dump(by_alias=True))

        logger.info("Rolling back the following multipart references")
        for reference in self.multipart_references:
            logger.info(reference.model_dump_json(by_alias=True))

        self.rollback_stitched_reference()
        self.rollback_reference_migration()

        logger.info("Successfully completed stitching process rollback")

    def rollback_stitched_reference(self):
        try:
            if self.stitched_reference:
                self.dynamo_service.delete_item(
                    table_name=self.target_dynamo_table,
                    key={
                        DocumentReferenceMetadataFields.ID.value: self.stitched_reference.id
                    },
                )
                self.s3_service.delete_object(
                    s3_bucket_name=self.target_bucket,
                    file_key=self.stitched_reference.s3_file_key,
                )
                logger.info("Successfully reverted stitched object and reference")
        except Exception as e:
            logger.error(f"Failed to rollback newly stitched object and reference: {e}")
            raise PdfStitchingException(500, LambdaError.StitchRollbackError)

    def rollback_reference_migration(self):
        try:
            for document_reference in self.multipart_references:
                original_references = self.dynamo_service.get_item(
                    table_name=self.target_dynamo_table,
                    key={
                        DocumentReferenceMetadataFields.ID.value: document_reference.id
                    },
                )
                if not original_references.get("Item"):
                    logger.info("Reverting original multipart references deletion")
                    self.dynamo_service.create_item(
                        table_name=self.target_dynamo_table,
                        item=document_reference.model_dump(
                            by_alias=True, exclude_none=True
                        ),
                    )

                unstitched_references = self.dynamo_service.get_item(
                    table_name=self.unstitched_lloyd_george_table_name,
                    key={
                        DocumentReferenceMetadataFields.ID.value: document_reference.id
                    },
                )
                if unstitched_references.get("Item"):
                    logger.info("Reverting multipart references creation")
                    self.dynamo_service.delete_item(
                        table_name=self.unstitched_lloyd_george_table_name,
                        key={
                            DocumentReferenceMetadataFields.ID.value: document_reference.id
                        },
                    )
            logger.info("Successfully reverted migrated multipart references")

        except Exception as e:
            logger.error(f"Failed to rollback multipart migration process: {e}")
            raise PdfStitchingException(500, LambdaError.StitchRollbackError)

    def process_manual_trigger(self, ods_code: str, queue_url):
        batch_size = 10
        base_delay = 150
        nhs_numbers = self.document_service.get_nhs_numbers_based_on_ods_code(
            ods_code=ods_code
        )

        if not nhs_numbers:
            logger.info(f"No NHS numbers found under ODS code: {ods_code}")
            return

        sqs_service = SQSService()
        total_batches = ceil(len(nhs_numbers) / batch_size)
        logger.info(
            f"total batches is {total_batches} batches for ODS code: {ods_code}"
        )

        for batch_index, chunk in enumerate(batch(nhs_numbers, batch_size), start=1):
            messages = []
            for nhs_number in chunk:
                logger.info(f"Preparing message for NHS number: {nhs_number}")
                message = PdfStitchingSqsMessage(
                    nhs_number=nhs_number,
                    snomed_code_doc_type=SnomedCodes.LLOYD_GEORGE.value,
                ).model_dump_json()
                messages.append(message)
            try:
                logger.info(
                    f"sending batch_index = {batch_index} containing the following nhs numbers: {', '.join(chunk)}"
                )
                response = sqs_service.send_message_batch_standard(
                    queue_url, messages, base_delay
                )
                if response.get("Failed"):
                    failed_ids = [f["Id"] for f in response["Failed"]]
                    failed_messages = [
                        entry["MessageBody"]
                        for entry in messages
                        if any(entry in m for m in failed_ids)
                    ]
                    error_msg = (
                        f"Some messages failed to send. Failed IDs: {failed_ids}. "
                        f"Failed message bodies: {failed_messages}"
                    )
                    logger.error(error_msg)
                    raise InvalidMessageException(error_msg)
            except (InvalidMessageException, Exception) as e:
                logger.error(f"Error sending batch to SQS: {str(e)}")
            # 1 batch is 10 messages
            # we can send up to 300 messages a second
            # a 0.1s delay means 10 batches, so 100 messages
            time.sleep(0.1)
>>>>>>> 8e5dfc86
<|MERGE_RESOLUTION|>--- conflicted
+++ resolved
@@ -1,343 +1,3 @@
-<<<<<<< HEAD
-import os
-import re
-import sys
-import uuid
-from datetime import datetime, timezone
-from io import BytesIO
-
-from botocore.exceptions import ClientError
-from enums.lambda_error import LambdaError
-from enums.metadata_field_names import DocumentReferenceMetadataFields
-from enums.nrl_sqs_upload import NrlActionTypes
-from enums.snomed_codes import SnomedCode, SnomedCodes
-from enums.supported_document_types import SupportedDocumentTypes
-from inflection import underscore
-from models.document_reference import DocumentReference
-from models.fhir.R4.fhir_document_reference import Attachment
-from models.sqs.nrl_sqs_message import NrlSqsMessage
-from models.sqs.pdf_stitching_sqs_message import PdfStitchingSqsMessage
-from pypdf import PdfReader, PdfWriter
-from services.base.dynamo_service import DynamoDBService
-from services.base.s3_service import S3Service
-from services.base.sqs_service import SQSService
-from services.document_service import DocumentService
-from utils.audit_logging_setup import LoggingService
-from utils.common_query_filters import UploadCompleted
-from utils.lambda_exceptions import PdfStitchingException
-from utils.utilities import DATE_FORMAT, create_reference_id
-
-logger = LoggingService(__name__)
-
-
-class PdfStitchingService:
-    def __init__(self):
-        self.target_dynamo_table = ""
-        self.target_bucket = ""
-        self.unstitched_lloyd_george_table_name = os.environ.get(
-            "UNSTITCHED_LLOYD_GEORGE_DYNAMODB_NAME"
-        )
-        self.dynamo_service = DynamoDBService()
-        self.s3_service = S3Service()
-        self.document_service = DocumentService()
-        self.sqs_service = SQSService()
-        self.multipart_references: list[DocumentReference] = []
-        self.stitched_reference: DocumentReference = None
-
-    def retrieve_multipart_references(
-        self, nhs_number: str, doc_type: SupportedDocumentTypes
-    ) -> list[DocumentReference]:
-        document_references = (
-            self.document_service.fetch_available_document_references_by_type(
-                nhs_number=nhs_number,
-                doc_type=doc_type,
-                query_filter=UploadCompleted,
-            )
-        )
-
-        if doc_type == SupportedDocumentTypes.LG:
-            if any("1of1" in result.file_name for result in document_references):
-                logger.error(
-                    "There is already a stitched LG document reference present in DynamoDb"
-                )
-                return []
-
-        return document_references
-
-    def process_message(self, stitching_message: PdfStitchingSqsMessage):
-        doc_type = (
-            SupportedDocumentTypes.LG
-            if stitching_message.snomed_code_doc_type.code
-            == SnomedCodes.LLOYD_GEORGE.value.code
-            else SupportedDocumentTypes.ARF
-        )
-
-        if doc_type != SupportedDocumentTypes.LG:
-            logger.info("Other document types have not been implemented yet")
-            raise PdfStitchingException(400, LambdaError.StitchError)
-
-        self.target_dynamo_table = doc_type.get_dynamodb_table_name()
-        self.target_bucket = doc_type.get_s3_bucket_name()
-
-        self.multipart_references = self.retrieve_multipart_references(
-            nhs_number=stitching_message.nhs_number, doc_type=doc_type
-        )
-
-        if not self.multipart_references:
-            logger.info("No usable files found for stitching")
-            return
-
-        try:
-
-            sorted_multipart_keys = self.sort_multipart_object_keys()
-            stitching_data_stream = self.process_stitching(
-                s3_object_keys=sorted_multipart_keys
-            )
-            self.create_stitched_reference(
-                document_reference=self.multipart_references[0],
-                stitch_file_size=sys.getsizeof(stitching_data_stream),
-            )
-            self.upload_stitched_file(stitching_data_stream=stitching_data_stream)
-            self.migrate_multipart_references()
-            self.write_stitching_reference()
-            self.publish_nrl_message(
-                snomed_code_doc_type=stitching_message.snomed_code_doc_type
-            )
-        except Exception as e:
-            self.rollback_stitching_process()
-            raise e
-
-    def create_stitched_reference(
-        self, document_reference: DocumentReference, stitch_file_size: int
-    ):
-        date_now = datetime.now(timezone.utc)
-        reference_id = create_reference_id()
-        stripped_filename = re.sub(r"^\d+of\d+_", "", document_reference.file_name)
-        self.stitched_reference = document_reference.model_copy(
-            update={
-                "id": reference_id,
-                "created": date_now.strftime(DATE_FORMAT),
-                "file_location": f"s3://{self.target_bucket}/{document_reference.nhs_number}/{reference_id}",
-                "file_name": f"1of1_{stripped_filename}",
-                "file_size": stitch_file_size,
-                "last_updated": date_now.timestamp(),
-            },
-            deep=True,
-        )
-
-    def process_stitching(self, s3_object_keys: list[str]) -> BytesIO:
-        pdf_writer = PdfWriter()
-
-        for key in s3_object_keys:
-            try:
-                data_stream = BytesIO()
-                self.s3_service.client.download_fileobj(
-                    Bucket=self.target_bucket, Key=key, Fileobj=data_stream
-                )
-                data_stream.seek(0)
-
-                pdf_reader = PdfReader(stream=data_stream)
-                for page in pdf_reader.pages:
-                    pdf_writer.add_page(page)
-            except ClientError as e:
-                logger.error(f"Failed to retrieve stream data from S3: {e}")
-                raise PdfStitchingException(400, LambdaError.StitchError)
-
-        stitching_data_stream = BytesIO()
-        pdf_writer.write(stream=stitching_data_stream)
-        stitching_data_stream.seek(0)
-
-        return stitching_data_stream
-
-    def upload_stitched_file(self, stitching_data_stream: BytesIO):
-        try:
-            self.s3_service.client.upload_fileobj(
-                Fileobj=stitching_data_stream,
-                Bucket=self.target_bucket,
-                Key=self.stitched_reference.s3_file_key,
-            )
-        except ClientError as e:
-            logger.error(f"Failed to upload stitched file to S3: {e}")
-            raise PdfStitchingException(400, LambdaError.StitchError)
-
-    def migrate_multipart_references(self):
-        logger.info("Migrating multipart references")
-        try:
-            for reference in self.multipart_references:
-                migrated_item = reference.model_dump(
-                    by_alias=True,
-                    exclude_none=True,
-                    exclude={
-                        underscore(DocumentReferenceMetadataFields.CURRENT_GP_ODS.value)
-                    },
-                )
-                self.dynamo_service.create_item(
-                    table_name=self.unstitched_lloyd_george_table_name,
-                    item=migrated_item,
-                )
-        except ClientError as e:
-            logger.error(f"Failed to migrate multipart references: {e}")
-            raise PdfStitchingException(400, LambdaError.MultipartError)
-
-        try:
-            for reference in self.multipart_references:
-                self.dynamo_service.delete_item(
-                    table_name=self.target_dynamo_table,
-                    key={DocumentReferenceMetadataFields.ID.value: reference.id},
-                )
-        except ClientError as e:
-            logger.error(f"Failed to cleanup multipart references: {e}")
-            raise PdfStitchingException(400, LambdaError.MultipartError)
-
-    def write_stitching_reference(self):
-        try:
-            self.dynamo_service.create_item(
-                table_name=self.target_dynamo_table,
-                item=self.stitched_reference.model_dump(
-                    by_alias=True, exclude_none=True
-                ),
-            )
-        except ClientError as e:
-            logger.error(f"Failed to create stitching reference: {e}")
-            raise PdfStitchingException(400, LambdaError.StitchError)
-
-    def publish_nrl_message(self, snomed_code_doc_type: SnomedCode):
-        document_api_endpoint = (
-            os.environ.get("APIM_API_URL", "")
-            + "/DocumentReference/"
-            + snomed_code_doc_type.code
-            + "~"
-            + self.stitched_reference.id
-        )
-        doc_details = Attachment(
-            url=document_api_endpoint, contentType="application/pdf", title=None
-        )
-        nrl_sqs_message = NrlSqsMessage(
-            nhs_number=self.stitched_reference.nhs_number,
-            action=NrlActionTypes.CREATE,
-            attachment=doc_details,
-        )
-
-        try:
-            self.sqs_service.send_message_fifo(
-                queue_url=os.environ.get("NRL_SQS_URL"),
-                message_body=nrl_sqs_message.model_dump_json(),
-                group_id=f"nrl_sqs_{uuid.uuid4()}",
-            )
-        except ClientError as e:
-            logger.error(f"Failed to publish message onto NRL queue: {e}")
-            raise PdfStitchingException(400, LambdaError.StitchError)
-
-    def sort_multipart_object_keys(self) -> list[str]:
-        try:
-            self.multipart_references.sort(
-                key=lambda x: int(re.search(r"(\d+)of(\d+)", x.file_name).group(1))
-            )
-        except AttributeError as e:
-            logger.error(
-                f"Failed to sort multipart file names from Patient's Document References: {e}"
-            )
-            raise PdfStitchingException(400, LambdaError.MultipartError)
-
-        file_keys = [
-            document_reference.s3_file_key
-            for document_reference in self.multipart_references
-        ]
-
-        return file_keys
-
-    def rollback_stitching_process(self):
-        if self.stitched_reference:
-            logger.info("Rolling back the following stitched reference and object")
-            logger.info(self.stitched_reference.model_dump(by_alias=True))
-
-        logger.info("Rolling back the following multipart references")
-        for reference in self.multipart_references:
-            logger.info(reference.model_dump_json(by_alias=True))
-
-        self.rollback_stitched_reference()
-        self.rollback_reference_migration()
-
-        logger.info("Successfully completed stitching process rollback")
-
-    def rollback_stitched_reference(self):
-        try:
-            if self.stitched_reference:
-                self.dynamo_service.delete_item(
-                    table_name=self.target_dynamo_table,
-                    key={
-                        DocumentReferenceMetadataFields.ID.value: self.stitched_reference.id
-                    },
-                )
-                self.s3_service.delete_object(
-                    s3_bucket_name=self.target_bucket,
-                    file_key=self.stitched_reference.s3_file_key,
-                )
-                logger.info("Successfully reverted stitched object and reference")
-        except Exception as e:
-            logger.error(f"Failed to rollback newly stitched object and reference: {e}")
-            raise PdfStitchingException(500, LambdaError.StitchRollbackError)
-
-    def rollback_reference_migration(self):
-        try:
-            for document_reference in self.multipart_references:
-                original_references = self.dynamo_service.get_item(
-                    table_name=self.target_dynamo_table,
-                    key={
-                        DocumentReferenceMetadataFields.ID.value: document_reference.id
-                    },
-                )
-                if not original_references.get("Item"):
-                    logger.info("Reverting original multipart references deletion")
-                    self.dynamo_service.create_item(
-                        table_name=self.target_dynamo_table,
-                        item=document_reference.model_dump(
-                            by_alias=True, exclude_none=True
-                        ),
-                    )
-
-                unstitched_references = self.dynamo_service.get_item(
-                    table_name=self.unstitched_lloyd_george_table_name,
-                    key={
-                        DocumentReferenceMetadataFields.ID.value: document_reference.id
-                    },
-                )
-                if unstitched_references.get("Item"):
-                    logger.info("Reverting multipart references creation")
-                    self.dynamo_service.delete_item(
-                        table_name=self.unstitched_lloyd_george_table_name,
-                        key={
-                            DocumentReferenceMetadataFields.ID.value: document_reference.id
-                        },
-                    )
-            logger.info("Successfully reverted migrated multipart references")
-
-        except Exception as e:
-            logger.error(f"Failed to rollback multipart migration process: {e}")
-            raise PdfStitchingException(500, LambdaError.StitchRollbackError)
-
-    def process_manual_trigger(self, ods_code: str, queue_url):
-        nhs_numbers = self.document_service.get_nhs_numbers_based_on_ods_code(
-            ods_code=ods_code
-        )
-
-        if not nhs_numbers:
-            logger.info(f"No NHS numbers found under ODS code: {ods_code}")
-            return
-        logger.info(f"{len(nhs_numbers)} found under ODS code: {ods_code}")
-
-        sqs_service = SQSService()
-        for nhs_number in nhs_numbers:
-            pdf_stitching_sqs_message = PdfStitchingSqsMessage(
-                nhs_number=nhs_number,
-                snomed_code_doc_type=SnomedCodes.LLOYD_GEORGE.value,
-            )
-            logger.info(f"Processing manual trigger for nhs number {nhs_number}")
-            sqs_service.send_message_standard(
-                queue_url=queue_url,
-                message_body=pdf_stitching_sqs_message.model_dump_json(),
-            )
-=======
 import os
 import re
 import sys
@@ -712,5 +372,4 @@
             # 1 batch is 10 messages
             # we can send up to 300 messages a second
             # a 0.1s delay means 10 batches, so 100 messages
-            time.sleep(0.1)
->>>>>>> 8e5dfc86
+            time.sleep(0.1)