--- conflicted
+++ resolved
@@ -1,12 +1,8 @@
 import os
 import uuid
-from datetime import datetime
 
 import requests
-<<<<<<< HEAD
-=======
 from enums.snomed_codes import SnomedCode
->>>>>>> 2bc003e1
 from requests.adapters import HTTPAdapter
 from requests.exceptions import ConnectionError, HTTPError, Timeout
 from urllib3 import Retry
@@ -14,8 +10,6 @@
 from utils.exceptions import NrlApiException
 
 logger = LoggingService(__name__)
-
-NRL_USER_ID = "National-Document-Repository"
 
 
 class NrlApiService:
@@ -48,17 +42,10 @@
     def create_new_pointer(self, body, retry_on_expired: bool = True):
         try:
             self.set_x_request_id()
-
             response = self.session.post(
                 url=self.endpoint, headers=self.headers, json=body
             )
             response.raise_for_status()
-            logger.info(
-                f"Create pointer response: Status code: ${response.status_code} \r"
-                f"Body: {response.json()}, \r"
-                f"Date: ${response.headers.get('date', 'No date found.')}"
-            )
-
             logger.info("Successfully created new pointer")
         except (ConnectionError, Timeout, HTTPError) as e:
             logger.error(e.response.content)
@@ -70,14 +57,9 @@
             else:
                 raise NrlApiException("Error while creating new NRL Pointer")
 
-<<<<<<< HEAD
-    def get_pointer(self, nhs_number, record_type=None, retry_on_expired: bool = True):
-
-=======
     def get_pointer(
         self, nhs_number, record_type: SnomedCode = None, retry_on_expired: bool = True
     ):
->>>>>>> 2bc003e1
         try:
             self.set_x_request_id()
             params = {
@@ -88,20 +70,7 @@
             response = self.session.get(
                 url=self.endpoint, params=params, headers=self.headers
             )
-            logger.info(
-                f"Get pointer request: URL: {self.endpoint}/{params}, \r"
-                "HTTP Verb: GET, \r"
-                f"ODS Code: {self.end_user_ods_code}, \r"
-                f"Datetime: {int(datetime.now().timestamp())}, \r"
-                f"UserID: {self.end_user_ods_code} - {NRL_USER_ID}"
-            )
-
             response.raise_for_status()
-            logger.info(
-                f"Get pointer response: Status code: {response.status_code}, \r"
-                f"Body: {response.json()}, \r"
-                f"Date: {response.headers.get('date', 'No date found.')}"
-            )
             return response.json()
         except HTTPError as e:
             logger.error(e.response.json())
@@ -119,22 +88,10 @@
             self.set_x_request_id()
             pointer_id = entry.get("resource", {}).get("id")
             url_endpoint = self.endpoint + f"/{pointer_id}"
-            logger.info(
-                f"Delete pointer request: URL: {url_endpoint}, \r"
-                f"HTTP Verb: DELETE, \r"
-                f"ODS Code: {self.end_user_ods_code}, \r"
-                f"NHS Number: {nhs_number}, \r"
-                f"Datetime: {int(datetime.now().timestamp())}, \r"
-                f"UserID: {self.end_user_ods_code} - {NRL_USER_ID}"
-            )
             try:
                 response = self.session.delete(url=url_endpoint, headers=self.headers)
+                logger.info(response.json())
                 response.raise_for_status()
-                logger.info(
-                    f"Delete pointer response: Body: {response.json()}, \r"
-                    f"Status Code: {response.status_code}, \r"
-                    f"Date: {response.headers.get('date', 'No date found.')}"
-                )
             except HTTPError as e:
                 logger.error(e.response.json())
                 if e.response.status_code == 401:
