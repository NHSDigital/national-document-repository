<<<<<<< HEAD
=======
import os

from enums.feature_flags import FeatureFlags
>>>>>>> 8eaf18fc
from enums.lambda_error import LambdaError
from enums.repository_role import RepositoryRole
from pydantic import ValidationError
from pydantic_core import PydanticSerializationError
<<<<<<< HEAD
from services.manage_user_session_access import ManageUserSessionAccess
=======
from services.authoriser_service import AuthoriserService
from services.base.dynamo_service import DynamoDBService
from services.base.ssm_service import SSMService
from services.feature_flags_service import FeatureFlagService
>>>>>>> 8eaf18fc
from utils.audit_logging_setup import LoggingService
from utils.exceptions import (
    InvalidResourceIdException,
    PatientNotFoundException,
    PdsErrorException,
    UserNotAuthorisedException,
)
from utils.lambda_exceptions import SearchPatientException
from utils.ods_utils import is_ods_code_active
from utils.utilities import get_pds_service

logger = LoggingService(__name__)


class SearchPatientDetailsService:
    def __init__(self, user_role, user_ods_code):
        self.user_role = user_role
        self.user_ods_code = user_ods_code
<<<<<<< HEAD
        self.manage_user_session_service = ManageUserSessionAccess()
=======
        self.ssm_service = SSMService()
        self.db_service = DynamoDBService()
        self.auth_service = AuthoriserService()
        self.feature_flag_service = FeatureFlagService()

        self.session_table_name = os.getenv("AUTH_SESSION_TABLE_NAME")
        self.permitted_field = "AllowedNHSNumbers"
>>>>>>> 8eaf18fc

    def handle_search_patient_request(self, nhs_number):
        try:
            pds_service = get_pds_service()
            patient_details = pds_service.fetch_patient_details(nhs_number)
            if not patient_details.deceased:
                self.check_if_user_authorise(
                    gp_ods_for_patient=patient_details.general_practice_ods
                )

            logger.audit_splunk_info(
                "Searched for patient details", {"Result": "Patient found"}
            )

            self.manage_user_session_service.update_auth_session_with_permitted_search(
                user_role=self.user_role,
                nhs_number=nhs_number,
                deceased=patient_details.deceased,
            )

            response = patient_details.model_dump_json(
                by_alias=True,
                exclude={
                    "death_notification_status",
                    "general_practice_ods",
                },
            )
            return response
        except PatientNotFoundException as e:
            logger.error(
                f"{LambdaError.SearchPatientNoPDS.to_str()}: {str(e)}",
                {"Result": "Patient not found"},
            )
            raise SearchPatientException(404, LambdaError.SearchPatientNoPDS)

        except UserNotAuthorisedException as e:
            logger.error(
                f"{LambdaError.SearchPatientNoAuth.to_str()}: {str(e)}",
                {"Result": "Patient found, User not authorised to view patient"},
            )
            raise SearchPatientException(404, LambdaError.SearchPatientNoAuth)

        except (InvalidResourceIdException, PdsErrorException) as e:
            logger.error(
                f"{LambdaError.SearchPatientNoId.to_str()}: {str(e)}",
                {"Result": "Patient not found"},
            )
            raise SearchPatientException(400, LambdaError.SearchPatientNoId)

        except (ValidationError, PydanticSerializationError) as e:
            logger.error(
                f"{LambdaError.SearchPatientNoParse.to_str()}: {str(e)}",
                {"Result": "Patient not found"},
            )
            raise SearchPatientException(400, LambdaError.SearchPatientNoParse)

    def check_if_user_authorise(self, gp_ods_for_patient):
        patient_is_active = is_ods_code_active(gp_ods_for_patient)
        upload_flag_name = FeatureFlags.UPLOAD_ARF_WORKFLOW_ENABLED.value
        upload_lambda_enabled_flag_object = (
            self.feature_flag_service.get_feature_flags_by_flag(upload_flag_name)
        )
        is_arf_journey_on = upload_lambda_enabled_flag_object[upload_flag_name]
        match self.user_role:
            case RepositoryRole.GP_ADMIN.value:
                # Not raising error here if gp_ods is null / empty
                if patient_is_active and gp_ods_for_patient != self.user_ods_code:
                    raise UserNotAuthorisedException
                elif not patient_is_active and not is_arf_journey_on:
                    raise UserNotAuthorisedException

            case RepositoryRole.GP_CLINICAL.value:
                # If the GP Clinical ods code is null then the patient is not registered.
                # The patient must be registered and registered to the users ODS practise
                if not patient_is_active or gp_ods_for_patient != self.user_ods_code:
                    raise UserNotAuthorisedException

            case RepositoryRole.PCSE.value:
                # If there is a GP ODS field then the patient is registered, PCSE users should be denied access
                if patient_is_active:
                    raise UserNotAuthorisedException

            case _:
                raise UserNotAuthorisedException<|MERGE_RESOLUTION|>--- conflicted
+++ resolved
@@ -1,21 +1,10 @@
-<<<<<<< HEAD
-=======
-import os
-
 from enums.feature_flags import FeatureFlags
->>>>>>> 8eaf18fc
 from enums.lambda_error import LambdaError
 from enums.repository_role import RepositoryRole
 from pydantic import ValidationError
 from pydantic_core import PydanticSerializationError
-<<<<<<< HEAD
+from services.feature_flags_service import FeatureFlagService
 from services.manage_user_session_access import ManageUserSessionAccess
-=======
-from services.authoriser_service import AuthoriserService
-from services.base.dynamo_service import DynamoDBService
-from services.base.ssm_service import SSMService
-from services.feature_flags_service import FeatureFlagService
->>>>>>> 8eaf18fc
 from utils.audit_logging_setup import LoggingService
 from utils.exceptions import (
     InvalidResourceIdException,
@@ -34,17 +23,8 @@
     def __init__(self, user_role, user_ods_code):
         self.user_role = user_role
         self.user_ods_code = user_ods_code
-<<<<<<< HEAD
         self.manage_user_session_service = ManageUserSessionAccess()
-=======
-        self.ssm_service = SSMService()
-        self.db_service = DynamoDBService()
-        self.auth_service = AuthoriserService()
         self.feature_flag_service = FeatureFlagService()
-
-        self.session_table_name = os.getenv("AUTH_SESSION_TABLE_NAME")
-        self.permitted_field = "AllowedNHSNumbers"
->>>>>>> 8eaf18fc
 
     def handle_search_patient_request(self, nhs_number):
         try:
@@ -69,6 +49,7 @@
                 by_alias=True,
                 exclude={
                     "death_notification_status",
+                    "deceased",
                     "general_practice_ods",
                 },
             )
