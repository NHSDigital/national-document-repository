--- conflicted
+++ resolved
@@ -100,7 +100,6 @@
             or document_reference.created,
             contentType=document_reference.content_type,
         )
-<<<<<<< HEAD
         if document_reference.doc_status == "final":
             file_size = document_reference.file_size or self.s3_service.get_file_size(
                 s3_bucket_name=bucket_name,
@@ -109,10 +108,11 @@
             document_details.size = file_size
             if file_size < FileSize.MAX_FILE_SIZE:
                 logger.info("File size is smaller than 8MB. Returning binary file.")
-                binary_file = self.s3_service.get_binary_file(
-                    s3_bucket_name=bucket_name,
-                    file_key=file_location,
+                s3_stream = self.s3_service.get_object_stream(
+                    bucket=bucket_name,
+                    key=file_location,
                 )
+                binary_file = s3_stream.read()
                 base64_encoded_file = base64.b64encode(binary_file)
                 document_details.data = base64_encoded_file
 
@@ -120,24 +120,6 @@
                 logger.info("File size is larger than 8MB. Generating presigned URL.")
                 presign_url = self.get_presigned_url(bucket_name, file_location)
                 document_details.url = presign_url
-=======
-        if file_size < FileSize.MAX_FILE_SIZE:
-            logger.info("File size is smaller than 8MB. Returning binary file.")
-            s3_stream = self.s3_service.get_object_stream(
-                bucket=bucket_name,
-                key=file_location,
-            )
-            binary_file = s3_stream.read()
-            base64_encoded_file = base64.b64encode(binary_file)
-            document_details.data = base64_encoded_file
-
-        else:
-            logger.info("File size is larger than 8MB. Generating presigned URL.")
-            presign_url = self.get_presigned_url(bucket_name, file_location)
-            document_details.url = presign_url
-
-        # Create and return the FHIR DocumentReference object as a JSON string.
->>>>>>> 2bec2b32
 
         fhir_document_reference = (
             DocumentReferenceInfo(
