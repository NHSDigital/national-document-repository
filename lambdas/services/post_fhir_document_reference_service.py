--- conflicted
+++ resolved
@@ -4,22 +4,18 @@
 import os
 
 from botocore.exceptions import ClientError
-from pydantic import ValidationError
-
 from enums.lambda_error import LambdaError
-<<<<<<< HEAD
-=======
 from enums.mtls import MtlsCommonNames
 from enums.patient_ods_inactive_status import PatientOdsInactiveStatus
->>>>>>> 05922836
 from enums.snomed_codes import SnomedCode, SnomedCodes
 from models.document_reference import DocumentReference
+from models.fhir.R4.fhir_document_reference import SNOMED_URL, Attachment
 from models.fhir.R4.fhir_document_reference import (
     DocumentReference as FhirDocumentReference,
 )
 from models.fhir.R4.fhir_document_reference import DocumentReferenceInfo
-from models.fhir.R4.fhir_document_reference import SNOMED_URL, Attachment
 from models.pds_models import PatientDetails
+from pydantic import ValidationError
 from services.base.dynamo_service import DynamoDBService
 from services.base.s3_service import S3Service
 from utils.audit_logging_setup import LoggingService
@@ -31,11 +27,8 @@
     PdsErrorException,
 )
 from utils.lambda_exceptions import CreateDocumentRefException
-<<<<<<< HEAD
-=======
 from utils.lambda_header_utils import validate_common_name_in_mtls
 from utils.ods_utils import PCSE_ODS_CODE
->>>>>>> 05922836
 from utils.utilities import create_reference_id, get_pds_service, validate_nhs_number
 
 logger = LoggingService(__name__)
@@ -170,14 +163,7 @@
 
         custodian = fhir_doc.custodian.identifier.value if fhir_doc.custodian else None
         if not custodian:
-<<<<<<< HEAD
             custodian = current_gp_ods
-=======
-            custodian = (
-                current_gp_ods
-                if current_gp_ods not in PatientOdsInactiveStatus.list()
-                else PCSE_ODS_CODE
-            )
 
         sub_folder = (
             "user_upload"
@@ -185,7 +171,6 @@
             else f"fhir_upload/{doc_type.code}"
         )
 
->>>>>>> 05922836
         document_reference = DocumentReference(
             id=document_id,
             nhs_number=nhs_number,
