import json
import os
from json import JSONDecodeError

from botocore.exceptions import ClientError
from enums.lambda_error import LambdaError
<<<<<<< HEAD
from models.document_reference import DocumentReference
from pydantic import ValidationError
from services.document_service import DocumentService
from utils.audit_logging_setup import LoggingService
from utils.common_query_filters import NotDeleted
=======
from enums.metadata_field_names import DocumentReferenceMetadataFields
from enums.snomed_codes import SnomedCodes
from inflection import underscore
from models.document_reference import DocumentReference, SearchDocumentReference
from models.fhir.R4.bundle import Bundle, BundleEntry
from models.fhir.R4.fhir_document_reference import Attachment, DocumentReferenceInfo
from pydantic import ValidationError
from services.document_service import DocumentService
from utils.audit_logging_setup import LoggingService
from utils.common_query_filters import UploadCompleted
from utils.dynamo_query_filter_builder import DynamoQueryFilterBuilder
>>>>>>> 736e1d96
from utils.exceptions import DynamoServiceException
from utils.lambda_exceptions import DocumentRefSearchException

logger = LoggingService(__name__)


class DocumentReferenceSearchService(DocumentService):
    def get_document_references(
        self, nhs_number: str, return_fhir: bool = False, additional_filters=None
    ):
        """
        Fetch document references for a given NHS number.

        :param nhs_number: The NHS number to search for.
        :param return_fhir: If True, return FHIR DocumentReference objects.
        :param additional_filters: Additional filters to apply to the search.
        :return: List of document references or FHIR DocumentReferences.
        """
        try:
<<<<<<< HEAD
            list_of_table_names = json.loads(os.environ["DYNAMODB_TABLE_LIST"])
            results: list[dict] = []

            for table_name in list_of_table_names:
                logger.info(f"Searching for results in {table_name}")
                documents: list[DocumentReference] = (
                    self.fetch_documents_from_table_with_nhs_number(
                        nhs_number,
                        table_name,
                        query_filter=NotDeleted,
                    )
                )
                if self.is_upload_in_process(documents):
                    logger.error(
                        "Records are in the process of being uploaded. Will not process the new upload.",
                        {"Result": "Document reference search failed"},
                    )
                    raise DocumentRefSearchException(
                        423, LambdaError.UploadInProgressError
                    )
                for document in documents:
                    document_formatted = document.model_dump_camel_case(
                        exclude_none=True,
                        include={
                            "id",
                            "file_name",
                            "created",
                            "virus_scanner_result",
                            "file_size",
                        },
                    )
                    if not document.file_size:
                        document_formatted.update(
                            {
                                "fileSize": self.s3_service.get_file_size(
                                    s3_bucket_name=document.s3_bucket_name,
                                    object_key=document.s3_file_key,
                                ),
                            }
                        )
                    results.append(document_formatted)
=======
            list_of_table_names = self._get_table_names()
            results = self._search_tables_for_documents(
                nhs_number, list_of_table_names, return_fhir, additional_filters
            )
>>>>>>> 736e1d96
            return results
        except (
            JSONDecodeError,
            ValidationError,
            ClientError,
            DynamoServiceException,
        ) as e:
            logger.error(
                f"{LambdaError.DocRefClient.to_str()}: {str(e)}",
                {"Result": "Document reference search failed"},
            )
            raise DocumentRefSearchException(500, LambdaError.DocRefClient)

    def _get_table_names(self) -> list[str]:
        try:
            return json.loads(os.environ["DYNAMODB_TABLE_LIST"])
        except JSONDecodeError as e:
            logger.error(f"Failed to decode table list: {str(e)}")
            raise

    def _search_tables_for_documents(
        self, nhs_number: str, table_names: list[str], return_fhir: bool, filters=None
    ):
        document_resources = []
        for table_name in table_names:
            logger.info(f"Searching for results in {table_name}")
            if filters:
                filter_expression = self._build_filter_expression(filters)
            else:
                filter_expression = UploadCompleted
            documents = self.fetch_documents_from_table_with_nhs_number(
                nhs_number, table_name, query_filter=filter_expression
            )
            self._validate_upload_status(documents)
            document_resources.extend(
                self._process_documents(documents, return_fhir=return_fhir)
            )
        if not document_resources:
            return None
        logger.info(f"Found {len(document_resources)} document references")

        if not return_fhir:
            return document_resources

        entries = []
        for doc_resource in document_resources:
            entry = BundleEntry(resource=doc_resource)
            entries.append(entry)

        bundle = Bundle(
            type="searchset",
            total=len(entries),
            entry=entries,
        ).model_dump(exclude_none=True)

        return bundle

    def _validate_upload_status(self, documents: list[DocumentReference]):
        if self.is_upload_in_process(documents):
            logger.error(
                "Records are in the process of being uploaded. Will not process the new upload.",
                {"Result": "Document reference search failed"},
            )
            raise DocumentRefSearchException(423, LambdaError.UploadInProgressError)

    def _process_documents(
        self, documents: list[DocumentReference], return_fhir: bool
    ) -> list[dict]:
        results = []
        for document in documents:
            if return_fhir:
                fhir_response = self.create_document_reference_fhir_response(document)
                results.append(fhir_response)
            else:
                document_model = self._build_document_model(document)
                search_result = SearchDocumentReference(**document_model)
                results.append(search_result.model_dump(by_alias=True))
        return results

    def _build_document_model(self, document: DocumentReference) -> dict:
        base_model = document.model_dump(
            include={
                underscore(DocumentReferenceMetadataFields.ID.value),
                underscore(DocumentReferenceMetadataFields.FILE_NAME.value),
                underscore(DocumentReferenceMetadataFields.CREATED.value),
                underscore(DocumentReferenceMetadataFields.VIRUS_SCANNER_RESULT.value),
            }
        )
        base_model.update(
            {
                "file_size": self.s3_service.get_file_size(
                    s3_bucket_name=document.get_file_bucket(),
                    object_key=document.get_file_key(),
                )
            }
        )
        return base_model

    def _build_filter_expression(self, filter_values: dict[str, str]):
        filter_builder = DynamoQueryFilterBuilder()
        for filter_key, filter_value in filter_values.items():
            if filter_key == "custodian":
                filter_builder.add_condition(
                    attribute=str(DocumentReferenceMetadataFields.CURRENT_GP_ODS.value),
                    attr_operator=AttributeOperator.EQUAL,
                    filter_value=filter_value,
                )
            elif filter_key == "file_type":
                # placeholder for future filtering
                pass
        filter_builder.add_condition(
            attribute=str(DocumentReferenceMetadataFields.DELETED.value),
            attr_operator=AttributeOperator.EQUAL,
            filter_value="",
        )
        filter_builder.add_condition(
            attribute=str(DocumentReferenceMetadataFields.UPLOADED.value),
            attr_operator=AttributeOperator.EQUAL,
            filter_value=True,
        )
        filter_expression = filter_builder.build()
        return filter_expression

    def create_document_reference_fhir_response(
        self,
        document_reference: DocumentReference,
    ) -> dict:
        document_retrieve_endpoint = os.getenv("DOCUMENT_RETRIEVE_ENDPOINT_APIM", "")
        document_details = Attachment(
            title=document_reference.file_name,
            creation=document_reference.created,
            url=document_retrieve_endpoint
            + "/"
            + SnomedCodes.LLOYD_GEORGE.value.code
            + "~"
            + document_reference.id,
        )
        fhir_document_reference = (
            DocumentReferenceInfo(
                nhsNumber=document_reference.nhs_number,
                attachment=document_details,
                custodian=document_reference.current_gp_ods,
            )
            .create_fhir_document_reference_object(document_reference)
            .model_dump(exclude_none=True)
        )
        return fhir_document_reference<|MERGE_RESOLUTION|>--- conflicted
+++ resolved
@@ -3,26 +3,18 @@
 from json import JSONDecodeError
 
 from botocore.exceptions import ClientError
+from enums.dynamo_filter import AttributeOperator
 from enums.lambda_error import LambdaError
-<<<<<<< HEAD
-from models.document_reference import DocumentReference
-from pydantic import ValidationError
-from services.document_service import DocumentService
-from utils.audit_logging_setup import LoggingService
-from utils.common_query_filters import NotDeleted
-=======
 from enums.metadata_field_names import DocumentReferenceMetadataFields
 from enums.snomed_codes import SnomedCodes
-from inflection import underscore
-from models.document_reference import DocumentReference, SearchDocumentReference
+from models.document_reference import DocumentReference
 from models.fhir.R4.bundle import Bundle, BundleEntry
 from models.fhir.R4.fhir_document_reference import Attachment, DocumentReferenceInfo
 from pydantic import ValidationError
 from services.document_service import DocumentService
 from utils.audit_logging_setup import LoggingService
-from utils.common_query_filters import UploadCompleted
+from utils.common_query_filters import NotDeleted, UploadCompleted
 from utils.dynamo_query_filter_builder import DynamoQueryFilterBuilder
->>>>>>> 736e1d96
 from utils.exceptions import DynamoServiceException
 from utils.lambda_exceptions import DocumentRefSearchException
 
@@ -42,54 +34,10 @@
         :return: List of document references or FHIR DocumentReferences.
         """
         try:
-<<<<<<< HEAD
-            list_of_table_names = json.loads(os.environ["DYNAMODB_TABLE_LIST"])
-            results: list[dict] = []
-
-            for table_name in list_of_table_names:
-                logger.info(f"Searching for results in {table_name}")
-                documents: list[DocumentReference] = (
-                    self.fetch_documents_from_table_with_nhs_number(
-                        nhs_number,
-                        table_name,
-                        query_filter=NotDeleted,
-                    )
-                )
-                if self.is_upload_in_process(documents):
-                    logger.error(
-                        "Records are in the process of being uploaded. Will not process the new upload.",
-                        {"Result": "Document reference search failed"},
-                    )
-                    raise DocumentRefSearchException(
-                        423, LambdaError.UploadInProgressError
-                    )
-                for document in documents:
-                    document_formatted = document.model_dump_camel_case(
-                        exclude_none=True,
-                        include={
-                            "id",
-                            "file_name",
-                            "created",
-                            "virus_scanner_result",
-                            "file_size",
-                        },
-                    )
-                    if not document.file_size:
-                        document_formatted.update(
-                            {
-                                "fileSize": self.s3_service.get_file_size(
-                                    s3_bucket_name=document.s3_bucket_name,
-                                    object_key=document.s3_file_key,
-                                ),
-                            }
-                        )
-                    results.append(document_formatted)
-=======
             list_of_table_names = self._get_table_names()
             results = self._search_tables_for_documents(
                 nhs_number, list_of_table_names, return_fhir, additional_filters
             )
->>>>>>> 736e1d96
             return results
         except (
             JSONDecodeError,
@@ -165,28 +113,30 @@
                 results.append(fhir_response)
             else:
                 document_model = self._build_document_model(document)
-                search_result = SearchDocumentReference(**document_model)
-                results.append(search_result.model_dump(by_alias=True))
+                results.append(document_model)
         return results
 
     def _build_document_model(self, document: DocumentReference) -> dict:
-        base_model = document.model_dump(
+        document_formatted = document.model_dump_camel_case(
+            exclude_none=True,
             include={
-                underscore(DocumentReferenceMetadataFields.ID.value),
-                underscore(DocumentReferenceMetadataFields.FILE_NAME.value),
-                underscore(DocumentReferenceMetadataFields.CREATED.value),
-                underscore(DocumentReferenceMetadataFields.VIRUS_SCANNER_RESULT.value),
-            }
+                "id",
+                "file_name",
+                "created",
+                "virus_scanner_result",
+                "file_size",
+            },
         )
-        base_model.update(
-            {
-                "file_size": self.s3_service.get_file_size(
-                    s3_bucket_name=document.get_file_bucket(),
-                    object_key=document.get_file_key(),
-                )
-            }
-        )
-        return base_model
+        if not document.file_size:
+            document_formatted.update(
+                {
+                    "fileSize": self.s3_service.get_file_size(
+                        s3_bucket_name=document.s3_bucket_name,
+                        object_key=document.s3_file_key,
+                    ),
+                }
+            )
+        return document_formatted
 
     def _build_filter_expression(self, filter_values: dict[str, str]):
         filter_builder = DynamoQueryFilterBuilder()
@@ -200,17 +150,13 @@
             elif filter_key == "file_type":
                 # placeholder for future filtering
                 pass
-        filter_builder.add_condition(
-            attribute=str(DocumentReferenceMetadataFields.DELETED.value),
-            attr_operator=AttributeOperator.EQUAL,
-            filter_value="",
-        )
+
         filter_builder.add_condition(
             attribute=str(DocumentReferenceMetadataFields.UPLOADED.value),
             attr_operator=AttributeOperator.EQUAL,
             filter_value=True,
         )
-        filter_expression = filter_builder.build()
+        filter_expression = filter_builder.build() & NotDeleted
         return filter_expression
 
     def create_document_reference_fhir_response(
