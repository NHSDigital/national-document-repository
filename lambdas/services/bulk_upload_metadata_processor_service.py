--- conflicted
+++ resolved
@@ -41,20 +41,12 @@
 
         self.temp_download_dir = tempfile.mkdtemp()
 
-<<<<<<< HEAD
-        # self.corrections = {}
-        self.practice_directory = practice_directory
-        self.file_key = f"{self.practice_directory}/{METADATA_FILENAME}"
-        self.metadata_preprocessor_service = MetadataPreprocessorService(
-            practice_directory
-=======
         self.corrections = {}
         self.practice_directory = metadata_formatter_service.practice_directory
         self.file_key = (
             f"{metadata_formatter_service.practice_directory}/{METADATA_FILENAME}"
             if metadata_formatter_service.practice_directory
             else METADATA_FILENAME
->>>>>>> f7eff8a1
         )
         self.metadata_formatter_service = metadata_formatter_service
 
@@ -140,21 +132,14 @@
     def validate_correct_filename(
         self,
         file_metadata: MetadataFile,
-<<<<<<< HEAD
     ) -> str:
-        file_name = file_metadata.file_path
-        return self.validate_record_filename(file_name)
-=======
-    ) -> None:
         try:
             validate_file_name(file_metadata.file_path.split("/")[-1])
             valid_filepath = file_metadata.file_path
         except LGInvalidFilesException as error:
             valid_filepath = self.metadata_formatter_service.validate_record_filename(file_metadata.file_path)
 
-        if valid_filepath:
-            self.corrections[file_metadata.file_path] = valid_filepath
->>>>>>> f7eff8a1
+        return valid_filepath
 
     def handle_invalid_filename(
         self,
@@ -206,68 +191,4 @@
 
     def clear_temp_storage(self):
         logger.info("Clearing temp storage directory")
-<<<<<<< HEAD
-        shutil.rmtree(self.temp_download_dir)
-
-    def validate_record_filename(self, file_name) -> str:
-        logger.info(f"Processing file name {file_name}")
-
-        file_path_prefix, current_file_name = (
-            self.metadata_preprocessor_service.extract_document_path(file_name)
-        )
-
-        first_document_number, second_document_number, current_file_name = (
-            self.metadata_preprocessor_service.extract_document_number_bulk_upload_file_name(
-                current_file_name
-            )
-        )
-
-        lloyd_george_record, current_file_name = (
-            self.metadata_preprocessor_service.extract_lloyd_george_record_from_bulk_upload_file_name(
-                current_file_name
-            )
-        )
-        patient_name, current_file_name = (
-            self.metadata_preprocessor_service.extract_patient_name_from_bulk_upload_file_name(
-                current_file_name
-            )
-        )
-
-        if sum(c.isdigit() for c in current_file_name) != 18:
-            logger.info("Failed to find NHS number or date")
-            raise InvalidFileNameException("Incorrect NHS number or date format")
-
-        nhs_number, current_file_name = (
-            self.metadata_preprocessor_service.extract_nhs_number_from_bulk_upload_file_name(
-                current_file_name
-            )
-        )
-        day, month, year, current_file_name = (
-            self.metadata_preprocessor_service.extract_date_from_bulk_upload_file_name(
-                current_file_name
-            )
-        )
-        file_extension = self.metadata_preprocessor_service.extract_file_extension_from_bulk_upload_file_name(
-            current_file_name
-        )
-        file_name_correction = (
-            self.metadata_preprocessor_service.assemble_valid_file_name(
-                file_path_prefix,
-                first_document_number,
-                second_document_number,
-                lloyd_george_record,
-                patient_name,
-                nhs_number,
-                day,
-                month,
-                year,
-                file_extension,
-            )
-        )
-        if file_name_correction:
-            logger.info(f"Finished processing, new file name is: {file_name}")
-            return file_name_correction
-        return file_name
-=======
-        shutil.rmtree(self.temp_download_dir)
->>>>>>> f7eff8a1
+        shutil.rmtree(self.temp_download_dir)