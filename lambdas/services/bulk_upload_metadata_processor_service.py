import csv
import os
import shutil
import tempfile
import uuid
from collections import defaultdict
from datetime import datetime
from typing import Iterable

import pydantic
from botocore.exceptions import ClientError
from enums.upload_status import UploadStatus
from models.staging_metadata import (
    METADATA_FILENAME,
    BulkUploadQueueMetadata,
    MetadataFile,
    StagingSqsMetadata,
)
from repositories.bulk_upload.bulk_upload_dynamo_repository import (
    BulkUploadDynamoRepository,
)
from services.base.s3_service import S3Service
from services.base.sqs_service import SQSService
from services.bulk_upload_metadata_preprocessor_service import (
    MetadataPreprocessorService,
)
from utils.audit_logging_setup import LoggingService
from utils.exceptions import (
    BulkUploadMetadataException,
    InvalidFileNameException,
    LGInvalidFilesException,
)
from utils.lloyd_george_validator import validate_file_name

logger = LoggingService(__name__)
UNSUCCESSFUL = "Unsuccessful bulk upload"


class BulkUploadMetadataProcessorService:
    def __init__(self, metadata_formatter_service: MetadataPreprocessorService):
        self.s3_service = S3Service()
        self.sqs_service = SQSService()
        self.dynamo_repository = BulkUploadDynamoRepository()

        self.staging_bucket_name = os.getenv("STAGING_STORE_BUCKET_NAME")
        self.metadata_queue_url = os.getenv("METADATA_SQS_QUEUE_URL")

        self.temp_download_dir = tempfile.mkdtemp()

        self.practice_directory = metadata_formatter_service.practice_directory
        self.file_key = (
            f"{metadata_formatter_service.practice_directory}/{METADATA_FILENAME}"
            if metadata_formatter_service.practice_directory
            else METADATA_FILENAME
        )
        self.metadata_formatter_service = metadata_formatter_service

    def process_metadata(self):
        try:
            metadata_file = self.download_metadata_from_s3()
            staging_metadata_list = self.csv_to_sqs_metadata(metadata_file)
            logger.info("Finished parsing metadata")

            self.send_metadata_to_fifo_sqs(staging_metadata_list)
            logger.info("Sent bulk upload metadata to sqs queue")

            self.copy_metadata_to_dated_folder()

            self.clear_temp_storage()

        except pydantic.ValidationError as e:
            failure_msg = f"Failed to parse {METADATA_FILENAME} due to error: {str(e)}"
            logger.error(failure_msg, {"Result": UNSUCCESSFUL})
            raise BulkUploadMetadataException(failure_msg)
        except KeyError as e:
            failure_msg = f"Failed due to missing key: {str(e)}"
            logger.error(failure_msg, {"Result": UNSUCCESSFUL})
            raise BulkUploadMetadataException(failure_msg)
        except ClientError as e:
            if "HeadObject" in str(e):
                failure_msg = f'No metadata file could be found with the name "{METADATA_FILENAME}"'
            else:
                failure_msg = str(e)
            logger.error(failure_msg, {"Result": UNSUCCESSFUL})
            raise BulkUploadMetadataException(failure_msg)

    def download_metadata_from_s3(self) -> str:
        logger.info(f"Fetching {METADATA_FILENAME} from bucket")

        local_file_path = os.path.join(self.temp_download_dir, METADATA_FILENAME)
        self.s3_service.download_file(
            s3_bucket_name=self.staging_bucket_name,
            file_key=self.file_key,
            download_path=local_file_path,
        )
        return local_file_path

    def csv_to_sqs_metadata(self, csv_file_path: str) -> list[StagingSqsMetadata]:
        logger.info("Parsing bulk upload metadata")
        patients: defaultdict[tuple[str, str], list[BulkUploadQueueMetadata]] = (
            defaultdict(list)
        )

        with open(
            csv_file_path, mode="r", encoding="utf-8-sig", errors="replace"
        ) as csv_file_handler:
            csv_reader: Iterable[dict] = csv.DictReader(csv_file_handler)
            for row in csv_reader:
                self.process_metadata_row(row, patients)

        return [
            StagingSqsMetadata(
                nhs_number=nhs_number,
                files=files,
            )
            for (nhs_number, _), files in patients.items()
        ]

    def process_metadata_row(
        self, row: dict, patients: dict[tuple[str, str], list[BulkUploadQueueMetadata]]
    ) -> None:
        file_metadata = MetadataFile.model_validate(row)
        nhs_number, ods_code = self.extract_patient_info(file_metadata)

        try:
            correct_file_name = self.validate_and_correct_filename(file_metadata)
        except InvalidFileNameException as error:
            self.handle_invalid_filename(
                file_metadata, error, nhs_number, ods_code, patients
            )
<<<<<<< HEAD
            return

        sqs_metadata = self.convert_to_sqs_metadata(file_metadata, correct_file_name)

        patients[(nhs_number, ods_code)].append(sqs_metadata)

    @staticmethod
    def convert_to_sqs_metadata(
        file: MetadataFile, corrected_file_name: str
    ) -> BulkUploadQueueMetadata:
        return BulkUploadQueueMetadata(
            **file.model_dump(), stored_file_name=corrected_file_name
        )
=======
            patients.pop(patient_record_key)
>>>>>>> 69f2ef21

    def extract_patient_info(self, file_metadata: MetadataFile) -> tuple[str, str]:
        nhs_number = file_metadata.nhs_number
        ods_code = file_metadata.gp_practice_code
        return nhs_number, ods_code

    def validate_and_correct_filename(
        self,
        file_metadata: MetadataFile,
    ) -> str:
        try:
            validate_file_name(file_metadata.file_path.split("/")[-1])
            valid_filepath = file_metadata.file_path
        except LGInvalidFilesException:
            valid_filepath = self.metadata_formatter_service.validate_record_filename(
                file_metadata.file_path
            )

        return valid_filepath

    def handle_invalid_filename(
        self,
        file_metadata: MetadataFile,
        error: InvalidFileNameException,
        nhs_number: str,
        ods_code: str,
        patients: dict[tuple[str, str], list[BulkUploadQueueMetadata]],
    ) -> None:
        logger.error(
            f"Failed to process {file_metadata.file_path} due to error: {error}"
        )
        files = patients.get((nhs_number, ods_code), [file_metadata])
        failed_entry = StagingSqsMetadata(
            nhs_number=nhs_number,
            files=files,
        )
        self.dynamo_repository.write_report_upload_to_dynamo(
            failed_entry, UploadStatus.FAILED, str(error)
        )

    def send_metadata_to_fifo_sqs(
        self, staging_sqs_metadata_list: list[StagingSqsMetadata]
    ) -> None:
        sqs_group_id = f"bulk_upload_{uuid.uuid4()}"

        for staging_sqs_metadata in staging_sqs_metadata_list:
            nhs_number = staging_sqs_metadata.nhs_number
            logger.info(f"Sending metadata for patientId: {nhs_number}")

            self.sqs_service.send_message_with_nhs_number_attr_fifo(
                queue_url=self.metadata_queue_url,
                message_body=staging_sqs_metadata.model_dump_json(by_alias=True),
                nhs_number=nhs_number,
                group_id=sqs_group_id,
            )

    def copy_metadata_to_dated_folder(self):
        logger.info("Copying metadata CSV to dated folder")

        current_datetime = datetime.now().strftime("%Y-%m-%d_%H-%M")

        self.s3_service.copy_across_bucket(
            self.staging_bucket_name,
            self.file_key,
            self.staging_bucket_name,
            f"metadata/{current_datetime}.csv",
        )

        self.s3_service.delete_object(self.staging_bucket_name, METADATA_FILENAME)

    def clear_temp_storage(self):
        logger.info("Clearing temp storage directory")
        shutil.rmtree(self.temp_download_dir)<|MERGE_RESOLUTION|>--- conflicted
+++ resolved
@@ -122,29 +122,17 @@
         file_metadata = MetadataFile.model_validate(row)
         nhs_number, ods_code = self.extract_patient_info(file_metadata)
 
+        sqs_metadata = self.convert_to_sqs_metadata(file_metadata, correct_file_name)
+
+        patients[(nhs_number, ods_code)].append(sqs_metadata)
+
         try:
             correct_file_name = self.validate_and_correct_filename(file_metadata)
         except InvalidFileNameException as error:
             self.handle_invalid_filename(
                 file_metadata, error, nhs_number, ods_code, patients
             )
-<<<<<<< HEAD
-            return
-
-        sqs_metadata = self.convert_to_sqs_metadata(file_metadata, correct_file_name)
-
-        patients[(nhs_number, ods_code)].append(sqs_metadata)
-
-    @staticmethod
-    def convert_to_sqs_metadata(
-        file: MetadataFile, corrected_file_name: str
-    ) -> BulkUploadQueueMetadata:
-        return BulkUploadQueueMetadata(
-            **file.model_dump(), stored_file_name=corrected_file_name
-        )
-=======
-            patients.pop(patient_record_key)
->>>>>>> 69f2ef21
+            patients.pop((nhs_number, ods_code))
 
     def extract_patient_info(self, file_metadata: MetadataFile) -> tuple[str, str]:
         nhs_number = file_metadata.nhs_number
