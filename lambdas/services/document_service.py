import os
from datetime import datetime, timezone

from boto3.dynamodb.conditions import Attr, ConditionBase
from enums.metadata_field_names import DocumentReferenceMetadataFields
from enums.supported_document_types import SupportedDocumentTypes
from models.document_reference import DocumentReference
from pydantic import ValidationError
from services.base.dynamo_service import DynamoDBService
from services.base.s3_service import S3Service
from utils.audit_logging_setup import LoggingService
from utils.common_query_filters import NotDeleted
from utils.dynamo_utils import filter_uploaded_docs_and_recently_uploading_docs
from utils.exceptions import (
    DocumentServiceException,
    FileUploadInProgress,
    NoAvailableDocument,
)

logger = LoggingService(__name__)


class DocumentService:
    def __init__(self):
        self.s3_service = S3Service()
        self.dynamo_service = DynamoDBService()

    def fetch_available_document_references_by_type(
        self,
        nhs_number: str,
        doc_type: SupportedDocumentTypes,
        query_filter: Attr | ConditionBase,
    ) -> list[DocumentReference]:
        table_name = doc_type.get_dynamodb_table_name()

        return self.fetch_documents_from_table_with_nhs_number(
            nhs_number, table_name, query_filter=query_filter
        )

    def fetch_documents_from_table_with_nhs_number(
        self, nhs_number: str, table: str, query_filter: Attr | ConditionBase = None
    ) -> list[DocumentReference]:
        documents = self.fetch_documents_from_table(
            table=table,
            index_name="NhsNumberIndex",
            search_key="NhsNumber",
            search_condition=nhs_number,
            query_filter=query_filter,
        )

        return documents

    def fetch_documents_from_table(
        self,
        table: str,
        search_condition: str,
        search_key: str,
        index_name: str = None,
        query_filter: Attr | ConditionBase = None,
    ) -> list[DocumentReference]:
        documents = []

        response = self.dynamo_service.query_table_by_index(
            table_name=table,
            index_name=index_name,
            search_key=search_key,
            search_condition=search_condition,
            query_filter=query_filter,
        )

        for item in response["Items"]:
            try:
                document = DocumentReference.model_validate(item)
                documents.append(document)
            except ValidationError as e:
                logger.error(f"Validation error on document: {item}")
                logger.error(f"{e}")
                continue
        return documents

    def get_nhs_numbers_based_on_ods_code(self, ods_code: str) -> list[str]:
        documents = self.fetch_documents_from_table(
            table=os.environ["LLOYD_GEORGE_DYNAMODB_NAME"],
            index_name="OdsCodeIndex",
            search_key=DocumentReferenceMetadataFields.CURRENT_GP_ODS.value,
            search_condition=ods_code,
            query_filter=NotDeleted,
        )
        nhs_numbers = list({document.nhs_number for document in documents})
        return nhs_numbers

    def delete_document_references(
        self,
        table_name: str,
        document_references: list[DocumentReference],
        document_ttl_days: int,
    ):
        deletion_date = datetime.now(timezone.utc)

        ttl_seconds = document_ttl_days * 24 * 60 * 60
        document_reference_ttl = int(deletion_date.timestamp() + ttl_seconds)

        logger.info(f"Deleting items in table: {table_name}")

        for reference in document_references:
            reference.doc_status = "deprecated"
            reference.deleted = deletion_date.strftime("%Y-%m-%dT%H:%M:%S.%fZ")
            reference.ttl = document_reference_ttl
            reference.status = "superseded"

            update_fields = reference.model_dump(
                by_alias=True,
                exclude_none=True,
                include={"doc_status", "deleted", "ttl", "status"},
            )
            self.dynamo_service.update_item(
                table_name=table_name,
                key_pair={DocumentReferenceMetadataFields.ID.value: reference.id},
                updated_fields=update_fields,
            )

    def delete_document_object(self, bucket: str, key: str):
        file_exists = self.s3_service.file_exist_on_s3(
            s3_bucket_name=bucket, file_key=key
        )

        if not file_exists:
            raise DocumentServiceException("Document does not exist in S3")

        logger.info(
            f"Located file `{key}` in `{bucket}`, attempting S3 object deletion"
        )
        self.s3_service.delete_object(s3_bucket_name=bucket, file_key=key)

        file_exists = self.s3_service.file_exist_on_s3(
            s3_bucket_name=bucket, file_key=key
        )

        if file_exists:
            raise DocumentServiceException("Document located in S3 after deletion")

    def update_document(
        self,
        table_name: str,
<<<<<<< HEAD
        document_references: list[DocumentReference],
        update_fields_name: set[str] = None,
    ):

        for reference in document_references:
            self.dynamo_service.update_item(
                table_name=table_name,
                key_pair={DocumentReferenceMetadataFields.ID.value: reference.id},
                updated_fields=reference.model_dump(
                    exclude_none=True, by_alias=True, include=update_fields_name
                ),
            )
=======
        document_reference: DocumentReference,
        update_fields_name: set[str] = None,
    ):
        self.dynamo_service.update_item(
            table_name=table_name,
            key_pair={DocumentReferenceMetadataFields.ID.value: document_reference.id},
            updated_fields=document_reference.model_dump(
                exclude_none=True, by_alias=True, include=update_fields_name
            ),
        )
>>>>>>> b49f3fbd

    def hard_delete_metadata_records(
        self, table_name: str, document_references: list[DocumentReference]
    ):
        logger.info(f"Deleting items in table: {table_name} (HARD DELETE)")
        primary_key_name = DocumentReferenceMetadataFields.ID.value
        for reference in document_references:
            primary_key_value = reference.id
            deletion_key = {primary_key_name: primary_key_value}
            self.dynamo_service.delete_item(table_name, deletion_key)

    @staticmethod
    def is_upload_in_process(records: list[DocumentReference]):
        return any(
            not record.uploaded
            and record.uploading
            and record.last_updated_within_three_minutes()
            and record.doc_status != "final"
            for record in records
        )

    def get_available_lloyd_george_record_for_patient(
        self, nhs_number
    ) -> list[DocumentReference]:
        filter_expression = filter_uploaded_docs_and_recently_uploading_docs()
        available_docs = self.fetch_available_document_references_by_type(
            nhs_number,
            SupportedDocumentTypes.LG,
            query_filter=filter_expression,
        )

        file_in_progress_message = (
            "The patients Lloyd George record is in the process of being uploaded"
        )
        if not available_docs:
            raise NoAvailableDocument()
        for document in available_docs:
            if document.uploading and not document.uploaded:
                raise FileUploadInProgress(file_in_progress_message)
        return available_docs<|MERGE_RESOLUTION|>--- conflicted
+++ resolved
@@ -142,20 +142,6 @@
     def update_document(
         self,
         table_name: str,
-<<<<<<< HEAD
-        document_references: list[DocumentReference],
-        update_fields_name: set[str] = None,
-    ):
-
-        for reference in document_references:
-            self.dynamo_service.update_item(
-                table_name=table_name,
-                key_pair={DocumentReferenceMetadataFields.ID.value: reference.id},
-                updated_fields=reference.model_dump(
-                    exclude_none=True, by_alias=True, include=update_fields_name
-                ),
-            )
-=======
         document_reference: DocumentReference,
         update_fields_name: set[str] = None,
     ):
@@ -166,7 +152,6 @@
                 exclude_none=True, by_alias=True, include=update_fields_name
             ),
         )
->>>>>>> b49f3fbd
 
     def hard_delete_metadata_records(
         self, table_name: str, document_references: list[DocumentReference]
