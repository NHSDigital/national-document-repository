import os
import shutil
import tempfile
import zipfile

from botocore.exceptions import ClientError
from enums.lambda_error import LambdaError
from enums.supported_document_types import SupportedDocumentTypes
from models.document_reference import DocumentReference
from models.zip_trace import ZipTrace
from pydantic import ValidationError
from services.base.dynamo_service import DynamoDBService
from services.base.s3_service import S3Service
from services.document_service import DocumentService
from utils.audit_logging_setup import LoggingService
<<<<<<< HEAD
from utils.common_query_filters import UploadCompleted
from utils.exceptions import DynamoServiceException
=======
from utils.dynamo_utils import filter_expression_for_available_docs
from utils.exceptions import DynamoServiceException, FileUploadInProgress
>>>>>>> d545b9bf
from utils.lambda_exceptions import DocumentManifestServiceException
from utils.lloyd_george_validator import (
    LGInvalidFilesException,
    check_for_number_of_files_match_expected,
)

logger = LoggingService(__name__)


class DocumentManifestService:
    def __init__(self, nhs_number):
        self.nhs_number = nhs_number
        self.s3_service = S3Service()
        self.dynamo_service = DynamoDBService()
        self.document_service = DocumentService()

        self.zip_file_name = f"patient-record-{self.nhs_number}.zip"
        self.temp_downloads_dir = tempfile.mkdtemp()
        self.temp_output_dir = tempfile.mkdtemp()
        self.zip_output_bucket = os.environ["ZIPPED_STORE_BUCKET_NAME"]
        self.zip_trace_table = os.environ["ZIPPED_STORE_DYNAMODB_NAME"]

    def create_document_manifest_presigned_url(
        self, doc_type: SupportedDocumentTypes
    ) -> str:
        try:
            filter_expression = filter_expression_for_available_docs()
            documents = (
                self.document_service.fetch_available_document_references_by_type(
                    nhs_number=self.nhs_number,
                    doc_type=doc_type,
<<<<<<< HEAD
                    query_filter=UploadCompleted,
=======
                    query_filter=filter_expression,
>>>>>>> d545b9bf
                )
            )
            file_in_progress_message = (
                "The patients Lloyd George record is in the process of being uploaded"
            )

            for document in documents:
                if document.uploading and not document.uploaded:
                    raise FileUploadInProgress(file_in_progress_message)

            if not documents:
                logger.error(
                    f"{LambdaError.ManifestNoDocs.to_str()}",
                    {"Result": "Failed to create document manifest"},
                )
                raise DocumentManifestServiceException(
                    status_code=404, error=LambdaError.ManifestNoDocs
                )
            if doc_type == SupportedDocumentTypes.LG:
                check_for_number_of_files_match_expected(
                    documents[0].file_name, len(documents)
                )

        except ValidationError as e:
            logger.error(
                f"{LambdaError.ManifestValidation.to_str()}: {str(e)}",
                {"Result": "Failed to create document manifest"},
            )
            raise DocumentManifestServiceException(
                status_code=500, error=LambdaError.ManifestValidation
            )
        except DynamoServiceException as e:
            logger.error(
                f"{LambdaError.ManifestDB.to_str()}: {str(e)}",
                {"Result": "Failed to create document manifest"},
            )
            raise DocumentManifestServiceException(
                status_code=500, error=LambdaError.ManifestDB
            )
        except FileUploadInProgress as e:
            logger.error(
                f"{LambdaError.UploadInProgressError.to_str()}: {str(e)}",
                {"Result": "Failed to create document manifest"},
            )
            raise DocumentManifestServiceException(
                status_code=423, error=LambdaError.UploadInProgressError
            )
        except LGInvalidFilesException as e:
            logger.error(
                f"{LambdaError.IncompleteRecordError.to_str()}: {str(e)}",
                {"Result": "Failed to create document manifest"},
            )
            raise DocumentManifestServiceException(
                status_code=400, error=LambdaError.IncompleteRecordError
            )

        self.download_documents_to_be_zipped(documents)
        self.upload_zip_file()

        shutil.rmtree(self.temp_downloads_dir)
        shutil.rmtree(self.temp_output_dir)

        return self.s3_service.create_download_presigned_url(
            s3_bucket_name=self.zip_output_bucket, file_key=self.zip_file_name
        )

    def download_documents_to_be_zipped(self, documents: list[DocumentReference]):
        logger.info("Downloading documents to be zipped")
        file_names_to_be_zipped = {}

        for document in documents:
            file_name = document.file_name

            duplicated_filename = file_name in file_names_to_be_zipped

            if duplicated_filename:
                file_names_to_be_zipped[file_name] += 1
                document.file_name = document.create_unique_filename(
                    file_names_to_be_zipped[file_name]
                )

            else:
                file_names_to_be_zipped[file_name] = 1

            download_path = os.path.join(self.temp_downloads_dir, document.file_name)

            try:
                self.s3_service.download_file(
                    document.get_file_bucket(), document.get_file_key(), download_path
                )
            except ClientError as e:
                msg = f"{document.get_file_key()} may reference missing file in s3 bucket: {document.get_file_bucket()}"
                logger.error(
                    f"{LambdaError.ManifestClient.to_str()} {msg + str(e)}",
                    {"Result": "Failed to create document manifest"},
                )
                raise DocumentManifestServiceException(
                    status_code=500, error=LambdaError.ManifestClient
                )

    def upload_zip_file(self):
        logger.info("Creating zip from files")

        zip_file_path = os.path.join(self.temp_output_dir, self.zip_file_name)
        with zipfile.ZipFile(zip_file_path, "w", zipfile.ZIP_DEFLATED) as zipf:
            for root, _, files in os.walk(self.temp_downloads_dir):
                for file in files:
                    file_path = os.path.join(root, file)
                    arc_name = os.path.relpath(file_path, self.temp_downloads_dir)
                    zipf.write(file_path, arc_name)

        logger.info("Uploading zip file to s3")
        self.s3_service.upload_file(
            file_name=zip_file_path,
            s3_bucket_name=self.zip_output_bucket,
            file_key=f"{self.zip_file_name}",
        )

        logger.info("Writing zip trace to db")
        zip_trace = ZipTrace(
            f"s3://{self.zip_output_bucket}/{self.zip_file_name}",
        )

        self.dynamo_service.create_item(self.zip_trace_table, zip_trace.to_dict())<|MERGE_RESOLUTION|>--- conflicted
+++ resolved
@@ -13,13 +13,8 @@
 from services.base.s3_service import S3Service
 from services.document_service import DocumentService
 from utils.audit_logging_setup import LoggingService
-<<<<<<< HEAD
-from utils.common_query_filters import UploadCompleted
-from utils.exceptions import DynamoServiceException
-=======
 from utils.dynamo_utils import filter_expression_for_available_docs
 from utils.exceptions import DynamoServiceException, FileUploadInProgress
->>>>>>> d545b9bf
 from utils.lambda_exceptions import DocumentManifestServiceException
 from utils.lloyd_george_validator import (
     LGInvalidFilesException,
@@ -51,11 +46,7 @@
                 self.document_service.fetch_available_document_references_by_type(
                     nhs_number=self.nhs_number,
                     doc_type=doc_type,
-<<<<<<< HEAD
-                    query_filter=UploadCompleted,
-=======
                     query_filter=filter_expression,
->>>>>>> d545b9bf
                 )
             )
             file_in_progress_message = (
