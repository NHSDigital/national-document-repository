--- conflicted
+++ resolved
@@ -82,15 +82,11 @@
 @pytest.fixture
 def valid_id_and_nonsense_doctype_event():
     api_gateway_proxy_event = {
-<<<<<<< HEAD
         "httpMethod": "GET",
-        "queryStringParameters": {"patientId": "9000000009", "docType": "sdfjfvsjhfvsukjARFfjdhtgdkjughLG"},
-=======
         "queryStringParameters": {
             "patientId": "9000000009",
             "docType": "sdfjfvsjhfvsukjARFfjdhtgdkjughLG",
         },
->>>>>>> a9464163
     }
     return api_gateway_proxy_event
 
