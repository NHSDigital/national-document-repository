import pytest
from enums.supported_document_types import SupportedDocumentTypes
from utils.lambda_response import ApiGatewayResponse

from lambdas.utils.decorators.validate_document_type import (
<<<<<<< HEAD
    extract_document_type,
    validate_document_type,
)
=======
    extract_document_type, extract_document_type_as_enum,
    validate_document_type)
>>>>>>> e50cce21


@validate_document_type
def lambda_handler(event, context):
    return "200 OK"


def test_runs_lambda_when_receiving_arf_doc_type(
    valid_id_and_arf_doctype_event, context
):
    expected = "200 OK"

    actual = lambda_handler(valid_id_and_arf_doctype_event, context)

    assert actual == expected


def test_runs_lambda_when_receiving_lg_doc_type(valid_id_and_lg_doctype_event, context):
    expected = "200 OK"

    actual = lambda_handler(valid_id_and_lg_doctype_event, context)

    assert actual == expected


def test_runs_lambda_when_receiving_both_doc_types(
    valid_id_and_both_doctype_event, context
):
    expected = "200 OK"

    actual = lambda_handler(valid_id_and_both_doctype_event, context)

    assert actual == expected


def test_returns_400_response_when_doctype_not_supplied(valid_id_event, context):
    expected = ApiGatewayResponse(
        400, "An error occurred due to missing key: 'docType'", "GET"
    ).create_api_gateway_response()

    actual = lambda_handler(valid_id_event, context)

    assert actual == expected


def test_returns_400_response_when_invalid_doctype_supplied(
    valid_id_and_invalid_doctype_event, context
):
    expected = ApiGatewayResponse(
        400, "Invalid document type requested", "GET"
    ).create_api_gateway_response()

    actual = lambda_handler(valid_id_and_invalid_doctype_event, context)

    assert actual == expected


def test_returns_400_response_when_nonsense_doctype_supplied(
    valid_id_and_nonsense_doctype_event, context
):
    expected = ApiGatewayResponse(
        400, "Invalid document type requested", "GET"
    ).create_api_gateway_response()

    actual = lambda_handler(valid_id_and_nonsense_doctype_event, context)

    assert actual == expected


def test_returns_400_response_when_empty_doctype_supplied(
    valid_id_and_empty_doctype_event, context
):
    expected = ApiGatewayResponse(
        400, "Invalid document type requested", "GET"
    ).create_api_gateway_response()

    actual = lambda_handler(valid_id_and_empty_doctype_event, context)

    assert actual == expected


def test_returns_400_response_when_doctype_field_not_in_event(
    valid_id_and_none_doctype_event, context
):
    expected = ApiGatewayResponse(
        400, "docType not supplied", "GET"
    ).create_api_gateway_response()

    actual = lambda_handler(valid_id_and_none_doctype_event, context)

    assert actual == expected


@pytest.mark.parametrize(
    "value",
    [
        "LG, ARF",
        "ARF,LG",
        " ARF, LG",
        "LG , ARF",
    ],
)
def test_extract_document_type_both(value):
    expected = SupportedDocumentTypes.ALL.value

    actual = extract_document_type(value)

    assert expected == actual


@pytest.mark.parametrize(
    "value",
    [
        "LG ",
        " LG",
    ],
)
def test_extract_document_type_lg(value):
    expected = SupportedDocumentTypes.LG.value

    actual = extract_document_type(value)

    assert expected == actual


@pytest.mark.parametrize(
    "value",
    [
        "ARF ",
        " ARF",
    ],
)
def test_extract_document_type_arf(value):
    expected = SupportedDocumentTypes.ARF.value

    actual = extract_document_type(value)

    assert expected == actual


@pytest.mark.parametrize(
    ["value", "expected"],
    [
        ("ARF", SupportedDocumentTypes.ARF),
        ("ARF ", SupportedDocumentTypes.ARF),
        (" ARF", SupportedDocumentTypes.ARF),
        ("LG", SupportedDocumentTypes.LG),
        ("LG ", SupportedDocumentTypes.LG),
        (" LG", SupportedDocumentTypes.LG),
        (" ARF, LG ", SupportedDocumentTypes.ALL),
        (" LG  , ARF ", SupportedDocumentTypes.ALL),
    ],
)
def test_extract_document_type_as_enum(value, expected):
    actual = extract_document_type_as_enum(value)

    assert expected == actual<|MERGE_RESOLUTION|>--- conflicted
+++ resolved
@@ -3,14 +3,10 @@
 from utils.lambda_response import ApiGatewayResponse
 
 from lambdas.utils.decorators.validate_document_type import (
-<<<<<<< HEAD
     extract_document_type,
+    extract_document_type_as_enum,
     validate_document_type,
 )
-=======
-    extract_document_type, extract_document_type_as_enum,
-    validate_document_type)
->>>>>>> e50cce21
 
 
 @validate_document_type
