import pytest
from models.pds_models import PatientDetails
<<<<<<< HEAD
from tests.unit.test_data.utils import (create_restricted_patient,
                                        create_unrestricted_patient)
=======
from tests.unit.helpers.data.pds.utils import (create_restricted_patient,
                                               create_unrestricted_patient)
>>>>>>> ae867e38
from utils.exceptions import InvalidResourceIdException
from utils.nhs_number_validator import validate_id


def test_validate_id_with_valid_id_returns_true():
    nhs_number = "0000000000"

    result = validate_id(nhs_number)

    assert result


def test_validate_id_with_valid_id_raises_InvalidResourceIdException():
    nhs_number = "000000000"

    with pytest.raises(InvalidResourceIdException):
        validate_id(nhs_number)


def test_get_unrestricted_patient_details():
    patient = create_unrestricted_patient()

    expected_patient_details = PatientDetails(
        givenName=["Jane"],
        familyName="Smith",
        birthDate="2010-10-22",
        postalCode="LS1 6AE",
        nhsNumber="9000000009",
        superseded=False,
        restricted=False,
    )

    result = patient.get_patient_details(patient.id)

    assert expected_patient_details == result


def test_get_restricted_patient_details():
    patient = create_restricted_patient()

    expected_patient_details = PatientDetails(
        givenName=["Janet"],
        familyName="Smythe",
        birthDate="2010-10-22",
        postalCode="",
        nhsNumber="9000000025",
        superseded=False,
        restricted=True,
    )

    result = patient.get_patient_details(patient.id)

    assert expected_patient_details == result<|MERGE_RESOLUTION|>--- conflicted
+++ resolved
@@ -1,12 +1,7 @@
 import pytest
 from models.pds_models import PatientDetails
-<<<<<<< HEAD
-from tests.unit.test_data.utils import (create_restricted_patient,
-                                        create_unrestricted_patient)
-=======
 from tests.unit.helpers.data.pds.utils import (create_restricted_patient,
                                                create_unrestricted_patient)
->>>>>>> ae867e38
 from utils.exceptions import InvalidResourceIdException
 from utils.nhs_number_validator import validate_id
 
