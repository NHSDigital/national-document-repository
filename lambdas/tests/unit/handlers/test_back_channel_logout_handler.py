--- conflicted
+++ resolved
@@ -1,13 +1,7 @@
-<<<<<<< HEAD
 from handlers.back_channel_logout_handler import (
+    back_channel_logout_service,
     lambda_handler,
-    back_channel_logout_service,
 )
-
-=======
-from handlers.back_channel_logout_handler import (back_channel_logout_service,
-                                                  lambda_handler)
->>>>>>> e50cce21
 from utils.exceptions import LogoutFailureException
 from utils.lambda_response import ApiGatewayResponse
 
