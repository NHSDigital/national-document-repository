--- conflicted
+++ resolved
@@ -1,220 +1,3 @@
-<<<<<<< HEAD
-import os
-import time
-from unittest.mock import patch
-
-import jwt
-import pytest
-from enums.permitted_role import PermittedRole
-from handlers.authoriser_handler import lambda_handler
-
-MOCK_METHOD_ARN_PREFIX = "arn:aws:execute-api:eu-west-2:fake_arn:fake_api_endpoint/dev"
-TEST_PUBLIC_KEY = "test_public_key"
-DENY_ALL_POLICY = {
-    "Statement": [
-        {
-            "Action": "execute-api:Invoke",
-            "Effect": "Deny",
-            "Resource": [f"{MOCK_METHOD_ARN_PREFIX}/*/*"],
-        }
-    ],
-    "Version": "2012-10-17",
-}
-
-
-@pytest.fixture
-def patch_env_vars():
-    env_vars = {
-        "SSM_PARAM_JWT_TOKEN_PUBLIC_KEY": "test_jwt_token_public_key",
-        "AUTH_SESSION_TABLE_NAME": "test_session_table",
-    }
-    with patch.dict(os.environ, env_vars):
-        yield env_vars
-
-
-@pytest.fixture()
-def mock_ssm(patch_env_vars, mocker):
-    mock_ssm_client = mocker.patch("boto3.client")
-    mock_ssm_client.return_value.get_parameter.return_value = {
-        "Parameter": {"Value": TEST_PUBLIC_KEY}
-    }
-
-
-@pytest.fixture()
-def mock_session_table(mocker):
-    mock_table = mocker.MagicMock()
-    mock_dynamo = mocker.patch("boto3.resource")
-    mock_dynamo.return_value.Table.return_value = mock_table
-
-    valid_session_record = {
-        "Count": 1,
-        "Items": [
-            {
-                "NDRSessionId": "test_session_id",
-                "sid": "test_cis2_session_id",
-                "Subject": "test_cis2_user_id",
-                "TimeToExist": time.time() + 60,
-            }
-        ],
-    }
-    mock_table.query.return_value = valid_session_record
-    yield mock_table
-
-
-def build_decoded_token_for_role(role: str) -> dict:
-    return {
-        "exp": time.time() + 60,
-        "iss": "nhs repo",
-        "ndr_session_id": "test_session_id",
-        "organisations": [
-            {"ods_code": "A9A5A", "org_name": "PORTWAY LIFESTYLE CENTRE", "role": role}
-        ],
-    }
-
-
-@pytest.fixture
-def mock_jwt_decode(mocker):
-    def mocked_decode_method(token: str, *_args, **_kwargs):
-        if token == "valid_gp_token":
-            return build_decoded_token_for_role(PermittedRole.GP.name)
-        elif token == "valid_pcse_token":
-            return build_decoded_token_for_role(PermittedRole.PCSE.name)
-        else:
-            raise jwt.exceptions.InvalidTokenError
-
-    yield mocker.patch("jwt.decode", side_effect=mocked_decode_method)
-
-
-def skip_test_valid_gp_token_return_allow_policy(
-    mock_ssm, mock_session_table, mock_jwt_decode
-):
-    expected_allow_policy = {
-        "Statement": [
-            {
-                "Action": "execute-api:Invoke",
-                "Effect": "Allow",
-                "Resource": [f"{MOCK_METHOD_ARN_PREFIX}/*/*"],
-            }
-        ],
-        "Version": "2012-10-17",
-    }
-
-    test_event = {
-        "authorizationToken": "valid_gp_token",
-        "methodArn": f"{MOCK_METHOD_ARN_PREFIX}/GET/SearchPatient",
-    }
-
-    response = lambda_handler(event=test_event, context=None)
-
-    mock_jwt_decode.assert_called_with(
-        "valid_gp_token", TEST_PUBLIC_KEY, algorithms=["RS256"]
-    )
-    assert response["policyDocument"] == expected_allow_policy
-
-
-def skip_test_valid_pcse_token_return_allow_policy(
-    mock_ssm, mock_session_table, mock_jwt_decode
-):
-    expected_allow_policy = {
-        "Statement": [
-            {
-                "Action": "execute-api:Invoke",
-                "Effect": "Allow",
-                "Resource": [f"{MOCK_METHOD_ARN_PREFIX}/GET/SearchDocumentReferences"],
-            }
-        ],
-        "Version": "2012-10-17",
-    }
-
-    test_event = {
-        "authorizationToken": "valid_pcse_token",
-        "methodArn": f"{MOCK_METHOD_ARN_PREFIX}/GET/SearchPatient",
-    }
-
-    response = lambda_handler(test_event, context=None)
-
-    mock_jwt_decode.assert_called_with(
-        "valid_pcse_token", TEST_PUBLIC_KEY, algorithms=["RS256"]
-    )
-    assert response["policyDocument"] == expected_allow_policy
-
-
-def test_return_deny_policy_when_no_session_found(
-    mock_ssm, mock_session_table, mock_jwt_decode
-):
-    mock_session_table.query.return_value = {"Count": 0, "Items": []}
-
-    test_event = {
-        "authorizationToken": "valid_pcse_token",
-        "methodArn": f"{MOCK_METHOD_ARN_PREFIX}/GET/SearchPatient",
-    }
-
-    response = lambda_handler(test_event, context=None)
-
-    assert response["policyDocument"] == DENY_ALL_POLICY
-
-
-def test_return_deny_policy_when_user_session_is_expired(
-    mock_ssm, mock_session_table, mock_jwt_decode
-):
-    one_minute_ago = time.time() - 60
-    expired_session = {
-        "Count": 1,
-        "Items": [
-            {
-                "NDRSessionId": "test_session_id",
-                "sid": "test_cis2_session_id",
-                "Subject": "test_cis2_user_id",
-                "TimeToExist": one_minute_ago,
-            }
-        ],
-    }
-    mock_session_table.query.return_value = expired_session
-
-    test_event = {
-        "authorizationToken": "valid_pcse_token",
-        "methodArn": f"{MOCK_METHOD_ARN_PREFIX}/GET/SearchPatient",
-    }
-
-    response = lambda_handler(test_event, context=None)
-
-    assert response["policyDocument"] == DENY_ALL_POLICY
-
-
-def test_invalid_token_return_deny_policy(mocker, mock_ssm, mock_session_table):
-    decode_mock = mocker.patch(
-        "jwt.decode", side_effect=jwt.exceptions.InvalidTokenError
-    )
-
-    test_event = {
-        "authorizationToken": "invalid_token",
-        "methodArn": f"{MOCK_METHOD_ARN_PREFIX}/GET/SearchPatient",
-    }
-    response = lambda_handler(test_event, context=None)
-
-    decode_mock.assert_called_with(
-        "invalid_token", TEST_PUBLIC_KEY, algorithms=["RS256"]
-    )
-    assert response["policyDocument"] == DENY_ALL_POLICY
-
-
-def test_invalid_signature_return_deny_policy(mocker, mock_ssm, mock_session_table):
-    decode_mock = mocker.patch(
-        "jwt.decode", side_effect=jwt.exceptions.InvalidSignatureError
-    )
-
-    test_event = {
-        "authorizationToken": "token_with_invalid_signature",
-        "methodArn": f"{MOCK_METHOD_ARN_PREFIX}/GET/SearchPatient",
-    }
-    response = lambda_handler(test_event, context=None)
-
-    decode_mock.assert_called_with(
-        "token_with_invalid_signature", TEST_PUBLIC_KEY, algorithms=["RS256"]
-    )
-
-    assert response["policyDocument"] == DENY_ALL_POLICY
-=======
 # import os
 # import time
 # from unittest.mock import patch
@@ -327,6 +110,7 @@
 #     assert response["policyDocument"] == expected_allow_policy
 
 
+
 # def test_valid_pcse_token_return_allow_policy(
 #     mock_ssm, mock_session_table, mock_jwt_decode
 # ):
@@ -428,5 +212,4 @@
 #         "token_with_invalid_signature", TEST_PUBLIC_KEY, algorithms=["RS256"]
 #     )
 
-#     assert response["policyDocument"] == DENY_ALL_POLICY
->>>>>>> 7f254891
+#     assert response["policyDocument"] == DENY_ALL_POLICY