import pytest
from handlers.bulk_upload_handler import lambda_handler
from services.bulk_upload_service import BulkUploadService
from tests.unit.helpers.data.bulk_upload.test_data import (
<<<<<<< HEAD
    TEST_EVENT_WITH_SQS_MESSAGES,
    TEST_EVENT_WITH_ONE_SQS_MESSAGE, TEST_EVENT_WITH_NO_SQS_MESSAGES
)
from utils.exceptions import BulkUploadException
from utils.lambda_response import ApiGatewayResponse
=======
    TEST_EVENT_WITH_10_SQS_MESSAGES,
    TEST_EVENT_WITH_SQS_MESSAGES,
)
from utils.exceptions import InvalidMessageException, PdsTooManyRequestsException
>>>>>>> efbc8be2


@pytest.fixture
def mock_service(mocker):
    yield mocker.patch.object(BulkUploadService, "process_message_queue")


def test_can_process_event_with_one_message(mock_service, context, set_env):
    expected = ApiGatewayResponse(200,
                                  "Finished processing all 1 messages",
                                  "GET").create_api_gateway_response()
    actual = lambda_handler(TEST_EVENT_WITH_ONE_SQS_MESSAGE, context)

    assert expected == actual


def test_can_process_event_with_several_messages(mock_service, context, set_env):
    expected = ApiGatewayResponse(200,
                                  "Finished processing all 3 messages",
                                  "GET").create_api_gateway_response()
    actual = lambda_handler(TEST_EVENT_WITH_SQS_MESSAGES, context)

    assert actual == expected


def test_receive_correct_response_when_service_returns_error(mock_service, context, set_env):
    expected = ApiGatewayResponse(500,
                                  "Bulk upload failed with error: ",
                                  "GET").create_api_gateway_response()
    mock_service.side_effect = BulkUploadException()
    actual = lambda_handler(TEST_EVENT_WITH_SQS_MESSAGES, context)

    assert actual == expected


def test_receive_correct_response_when_no_records_in_event(mock_service, context, set_env):
    expected = ApiGatewayResponse(400,
                                  "No sqs messages found in event: {'Records': []}. Will ignore this event",
                                  "GET").create_api_gateway_response()
    actual = lambda_handler(TEST_EVENT_WITH_NO_SQS_MESSAGES, context)

    assert expected == actual<|MERGE_RESOLUTION|>--- conflicted
+++ resolved
@@ -2,18 +2,12 @@
 from handlers.bulk_upload_handler import lambda_handler
 from services.bulk_upload_service import BulkUploadService
 from tests.unit.helpers.data.bulk_upload.test_data import (
-<<<<<<< HEAD
+    TEST_EVENT_WITH_NO_SQS_MESSAGES,
+    TEST_EVENT_WITH_ONE_SQS_MESSAGE,
     TEST_EVENT_WITH_SQS_MESSAGES,
-    TEST_EVENT_WITH_ONE_SQS_MESSAGE, TEST_EVENT_WITH_NO_SQS_MESSAGES
 )
 from utils.exceptions import BulkUploadException
 from utils.lambda_response import ApiGatewayResponse
-=======
-    TEST_EVENT_WITH_10_SQS_MESSAGES,
-    TEST_EVENT_WITH_SQS_MESSAGES,
-)
-from utils.exceptions import InvalidMessageException, PdsTooManyRequestsException
->>>>>>> efbc8be2
 
 
 @pytest.fixture
@@ -22,37 +16,43 @@
 
 
 def test_can_process_event_with_one_message(mock_service, context, set_env):
-    expected = ApiGatewayResponse(200,
-                                  "Finished processing all 1 messages",
-                                  "GET").create_api_gateway_response()
+    expected = ApiGatewayResponse(
+        200, "Finished processing all 1 messages", "GET"
+    ).create_api_gateway_response()
     actual = lambda_handler(TEST_EVENT_WITH_ONE_SQS_MESSAGE, context)
 
     assert expected == actual
 
 
 def test_can_process_event_with_several_messages(mock_service, context, set_env):
-    expected = ApiGatewayResponse(200,
-                                  "Finished processing all 3 messages",
-                                  "GET").create_api_gateway_response()
+    expected = ApiGatewayResponse(
+        200, "Finished processing all 3 messages", "GET"
+    ).create_api_gateway_response()
     actual = lambda_handler(TEST_EVENT_WITH_SQS_MESSAGES, context)
 
     assert actual == expected
 
 
-def test_receive_correct_response_when_service_returns_error(mock_service, context, set_env):
-    expected = ApiGatewayResponse(500,
-                                  "Bulk upload failed with error: ",
-                                  "GET").create_api_gateway_response()
+def test_receive_correct_response_when_service_returns_error(
+    mock_service, context, set_env
+):
+    expected = ApiGatewayResponse(
+        500, "Bulk upload failed with error: ", "GET"
+    ).create_api_gateway_response()
     mock_service.side_effect = BulkUploadException()
     actual = lambda_handler(TEST_EVENT_WITH_SQS_MESSAGES, context)
 
     assert actual == expected
 
 
-def test_receive_correct_response_when_no_records_in_event(mock_service, context, set_env):
-    expected = ApiGatewayResponse(400,
-                                  "No sqs messages found in event: {'Records': []}. Will ignore this event",
-                                  "GET").create_api_gateway_response()
+def test_receive_correct_response_when_no_records_in_event(
+    mock_service, context, set_env
+):
+    expected = ApiGatewayResponse(
+        400,
+        "No sqs messages found in event: {'Records': []}. Will ignore this event",
+        "GET",
+    ).create_api_gateway_response()
     actual = lambda_handler(TEST_EVENT_WITH_NO_SQS_MESSAGES, context)
 
     assert expected == actual