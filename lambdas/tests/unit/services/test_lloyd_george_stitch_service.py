import json
import tempfile
from copy import copy

import pytest
from boto3.dynamodb.conditions import Attr, ConditionBase
from botocore.exceptions import ClientError
from enums.supported_document_types import SupportedDocumentTypes
from models.document_reference import DocumentReference
from pypdf.errors import PdfReadError
from services.document_service import DocumentService
from services.lloyd_george_stitch_service import LloydGeorgeStitchService
from tests.unit.conftest import MOCK_LG_BUCKET, TEST_NHS_NUMBER, TEST_OBJECT_KEY
<<<<<<< HEAD
from utils.common_query_filters import UploadCompleted
=======
from utils.dynamo_utils import filter_expression_for_available_docs
>>>>>>> d545b9bf
from utils.lambda_exceptions import LGStitchServiceException


def build_lg_doc_ref_list(page_numbers: list[int]) -> list[DocumentReference]:
    total_page_number = len(page_numbers)
    return [build_lg_doc_ref(page_no, total_page_number) for page_no in page_numbers]


def build_lg_doc_ref(
    curr_page_number: int,
    total_page_number: int,
    uploaded: str = "True",
    uploading: str = "False",
) -> DocumentReference:
    file_name = (
        f"{curr_page_number}of{total_page_number}_"
        f"Lloyd_George_Record_[Joe Bloggs]_[{TEST_NHS_NUMBER}]_[30-12-2019].pdf"
    )
    return DocumentReference.model_validate(
        {
            "ID": "3d8683b9-1665-40d2-8499-6e8302d507ff",
            "ContentType": "type",
            "Created": "2023-08-23T13:38:04.095Z",
            "Deleted": "",
            "FileLocation": f"s3://{MOCK_LG_BUCKET}/{TEST_NHS_NUMBER}/{TEST_OBJECT_KEY}",
            "FileName": file_name,
            "NhsNumber": TEST_NHS_NUMBER,
            "VirusScannerResult": "Clean",
            "CurrentGpOds": "Y12345",
            "Uploaded": uploaded,
            "Uploading": uploading,
            "LastUpdated": 1704110400,
        },
    )


MOCK_LLOYD_GEORGE_DOCUMENT_REFS = build_lg_doc_ref_list(page_numbers=[1, 2, 3])
MOCK_TEMP_FOLDER = "/tmp"
MOCK_DOWNLOADED_LLOYD_GEORGE_FILES = [
    f"{MOCK_TEMP_FOLDER}/mock_downloaded_file{i}" for i in range(1, 3 + 1)
]
MOCK_STITCHED_FILE = "filename_of_stitched_lg_in_local_storage.pdf"
MOCK_STITCHED_FILE_ON_S3 = (
    f"Combined_Lloyd_George_Record_[Joe Bloggs]_[{TEST_NHS_NUMBER}]_[30-12-2019].pdf"
)
MOCK_TOTAL_FILE_SIZE = 1024 * 256
MOCK_PRESIGNED_URL = (
    f"https://{MOCK_LG_BUCKET}.s3.amazonaws.com/{TEST_NHS_NUMBER}/abcd-1234-5678"
)


@pytest.fixture
def stitch_service(set_env):
    yield LloydGeorgeStitchService()


@pytest.fixture
def patched_stitch_service(set_env, mocker):
    mocker.patch.object(
        LloydGeorgeStitchService,
        "get_lloyd_george_record_for_patient",
        return_value=MOCK_LLOYD_GEORGE_DOCUMENT_REFS,
    )
    mocker.patch.object(
        LloydGeorgeStitchService,
        "download_lloyd_george_files",
        return_value=MOCK_DOWNLOADED_LLOYD_GEORGE_FILES,
    )
    mocker.patch.object(
        LloydGeorgeStitchService,
        "upload_stitched_lg_record_and_retrieve_presign_url",
        return_value=MOCK_PRESIGNED_URL,
    )
    yield LloydGeorgeStitchService()


@pytest.fixture
def mock_fetch_doc_ref_by_type(mocker):
<<<<<<< HEAD
    def mocked_method(nhs_number: str, doc_type: str, _query_filter):
=======
    def mocked_method(
        nhs_number: str, doc_type: str, query_filter: Attr | ConditionBase
    ):
>>>>>>> d545b9bf
        if nhs_number == TEST_NHS_NUMBER and doc_type == SupportedDocumentTypes.LG:
            return MOCK_LLOYD_GEORGE_DOCUMENT_REFS
        return []

    yield mocker.patch.object(
        DocumentService,
        "fetch_available_document_references_by_type",
        side_effect=mocked_method,
    )


@pytest.fixture
def mock_s3(mocker, mock_tempfile):
    mocked_instance = mocker.patch(
        "services.lloyd_george_stitch_service.S3Service"
    ).return_value
    mocked_instance.create_download_presigned_url.return_value = MOCK_PRESIGNED_URL
    yield mocked_instance


@pytest.fixture
def mock_tempfile(mocker):
    mocker.patch("shutil.rmtree")
    yield mocker.patch.object(tempfile, "mkdtemp", return_value=MOCK_TEMP_FOLDER)


@pytest.fixture
def mock_uuid(mocker):
    uuid = "12345678-ABCD-8765-43210EDC"
    mocker.patch("uuid.uuid4", return_value=uuid)
    return uuid


@pytest.fixture
def mock_stitch_pdf(mocker):
    yield mocker.patch(
        "services.lloyd_george_stitch_service.stitch_pdf",
        return_value=MOCK_STITCHED_FILE,
    )


@pytest.fixture
def mock_get_total_file_size(mocker):
    yield mocker.patch.object(
        LloydGeorgeStitchService,
        "get_total_file_size",
        return_value=MOCK_TOTAL_FILE_SIZE,
    )


def test_stitch_lloyd_george_record_happy_path(
    mock_tempfile,
    mock_stitch_pdf,
    mock_get_total_file_size,
    patched_stitch_service,
):
    expected = json.dumps(
        {
            "number_of_files": 3,
            "last_updated": "2023-08-23T13:38:04.095Z",
            "presign_url": MOCK_PRESIGNED_URL,
            "total_file_size_in_byte": MOCK_TOTAL_FILE_SIZE,
        }
    )
    actual = patched_stitch_service.stitch_lloyd_george_record(TEST_NHS_NUMBER)

    assert actual == expected

    patched_stitch_service.get_lloyd_george_record_for_patient.assert_called_with(
        TEST_NHS_NUMBER
    )
    patched_stitch_service.download_lloyd_george_files.assert_called_with(
        MOCK_LLOYD_GEORGE_DOCUMENT_REFS
    )
    mock_stitch_pdf.assert_called_with(
        MOCK_DOWNLOADED_LLOYD_GEORGE_FILES, MOCK_TEMP_FOLDER
    )

    patched_stitch_service.upload_stitched_lg_record_and_retrieve_presign_url.assert_called_with(
        stitched_lg_record=MOCK_STITCHED_FILE,
        filename_on_bucket=f"{TEST_NHS_NUMBER}/{MOCK_STITCHED_FILE_ON_S3}",
    )


def test_stitch_lloyd_george_record_raise_404_error_if_no_record_for_patient(
    stitch_service, mocker
):
    stitch_service.document_service = mocker.MagicMock()

    stitch_service.document_service.fetch_available_document_references_by_type.return_value = (
        []
    )

    with pytest.raises(LGStitchServiceException) as e:
        stitch_service.get_lloyd_george_record_for_patient(TEST_NHS_NUMBER)

    assert e.value.status_code == 404
    assert e.value.err_code == "LGS_4001"


def test_stitch_lloyd_george_record_raises_exception_when_uploading_in_process(
    stitch_service, mocker
):
    stitch_service.document_service = mocker.MagicMock()

    file_in_progress = copy(MOCK_LLOYD_GEORGE_DOCUMENT_REFS[0])
    file_in_progress.uploaded = False
    file_in_progress.uploading = True

    stitch_service.document_service.fetch_available_document_references_by_type.return_value = [
        file_in_progress
    ]

    with pytest.raises(LGStitchServiceException) as e:
        stitch_service.get_lloyd_george_record_for_patient(TEST_NHS_NUMBER)

    assert e.value.status_code == 423
    assert e.value.err_code == "LGL_423"


def test_stitch_lloyd_george_record_raises_exception_when_not_all_files_uploaded(
    stitch_service, mocker
):
    stitch_service.document_service = mocker.MagicMock()

    stitch_service.document_service.fetch_available_document_references_by_type.return_value = MOCK_LLOYD_GEORGE_DOCUMENT_REFS[
        0:1
    ]

    with pytest.raises(LGStitchServiceException) as e:
        stitch_service.get_lloyd_george_record_for_patient(TEST_NHS_NUMBER)

    assert e.value.status_code == 400
    assert e.value.err_code == "LGL_400"


def test_stitch_lloyd_george_record_raise_500_error_if_failed_to_get_dynamodb_record(
    patched_stitch_service,
):
    mock_dynamo_error = ClientError({"error": "some dynamodb error"}, "dynamodb:Query")
    patched_stitch_service.get_lloyd_george_record_for_patient.side_effect = (
        mock_dynamo_error
    )

    with pytest.raises(LGStitchServiceException) as e:
        patched_stitch_service.stitch_lloyd_george_record(TEST_NHS_NUMBER)

    assert e.value.status_code == 500
    assert e.value.err_code == "LGS_5001"


def test_stitch_lloyd_george_record_raise_500_error_if_failed_to_download_lg_files(
    patched_stitch_service,
):
    mock_s3_error = ClientError({"error": "some S3 error"}, "s3:GetObject")

    patched_stitch_service.download_lloyd_george_files.side_effect = mock_s3_error

    with pytest.raises(LGStitchServiceException) as e:
        patched_stitch_service.stitch_lloyd_george_record(TEST_NHS_NUMBER)

    assert e.value.status_code == 500
    assert e.value.err_code == "LGS_5001"


def test_stitch_lloyd_george_record_raise_500_error_if_failed_to_stitch_pdf(
    mock_stitch_pdf,
    patched_stitch_service,
):
    mock_error = PdfReadError()
    mock_stitch_pdf.side_effect = mock_error

    with pytest.raises(LGStitchServiceException) as e:
        patched_stitch_service.stitch_lloyd_george_record(TEST_NHS_NUMBER)

    assert e.value.status_code == 500
    assert e.value.message == "Unable to return stitched pdf file due to internal error"


def test_stitch_lloyd_george_record_raise_500_error_if_failed_to_upload_stitched_pdf(
    mock_stitch_pdf,
    patched_stitch_service,
):
    mock_s3_error = ClientError({"error": "some S3 error"}, "s3:PutObject")

    patched_stitch_service.upload_stitched_lg_record_and_retrieve_presign_url.side_effect = (
        mock_s3_error
    )

    with pytest.raises(LGStitchServiceException) as e:
        patched_stitch_service.stitch_lloyd_george_record(TEST_NHS_NUMBER)

    assert e.value.status_code == 500
    assert e.value.message == "Unable to return stitched pdf file due to internal error"


def test_get_lloyd_george_record_for_patient(
    stitch_service, mock_fetch_doc_ref_by_type
):
    mock_filters = filter_expression_for_available_docs()

    expected = MOCK_LLOYD_GEORGE_DOCUMENT_REFS
    actual = stitch_service.get_lloyd_george_record_for_patient(TEST_NHS_NUMBER)

    assert actual == expected
    mock_fetch_doc_ref_by_type.assert_called_with(
<<<<<<< HEAD
        TEST_NHS_NUMBER, SupportedDocumentTypes.LG, UploadCompleted
    )


def test_get_lloyd_george_record_for_patient_return_empty_list_if_no_record(
    stitch_service, mock_fetch_doc_ref_by_type
):
    nhs_number_with_no_record = "1234567890"

    expected = []
    actual = stitch_service.get_lloyd_george_record_for_patient(
        nhs_number_with_no_record
    )

    assert actual == expected
    mock_fetch_doc_ref_by_type.assert_called_with(
        nhs_number_with_no_record, SupportedDocumentTypes.LG, UploadCompleted
=======
        TEST_NHS_NUMBER, SupportedDocumentTypes.LG, query_filter=mock_filters
>>>>>>> d545b9bf
    )


def test_sort_documents_by_filenames_base_case(stitch_service):
    lg_not_in_order = build_lg_doc_ref_list([3, 1, 2])

    expected = build_lg_doc_ref_list([1, 2, 3])
    actual = stitch_service.sort_documents_by_filenames(lg_not_in_order)

    assert actual == expected


def test_sort_documents_by_filenames_for_more_than_10_files(stitch_service):
    lg_not_in_order = build_lg_doc_ref_list(
        [6, 7, 10, 11, 12, 1, 8, 3, 4, 5, 13, 9, 2, 14, 15]
    )

    expected = build_lg_doc_ref_list(list(range(1, 15 + 1)))
    actual = stitch_service.sort_documents_by_filenames(lg_not_in_order)

    assert actual == expected


def test_download_lloyd_george_files(mock_s3, stitch_service, mock_uuid):
    expected_file_path_on_s3 = f"{TEST_NHS_NUMBER}/{TEST_OBJECT_KEY}"
    expected_downloaded_file = f"/tmp/{mock_uuid}"

    expected = [expected_downloaded_file] * 3
    actual = stitch_service.download_lloyd_george_files(MOCK_LLOYD_GEORGE_DOCUMENT_REFS)

    assert actual == expected

    assert mock_s3.download_file.call_count == len(MOCK_LLOYD_GEORGE_DOCUMENT_REFS)
    mock_s3.download_file.assert_called_with(
        MOCK_LG_BUCKET, expected_file_path_on_s3, expected_downloaded_file
    )


def test_download_lloyd_george_files_raise_error_when_failed_to_download(
    mock_s3, stitch_service
):
    mock_error = ClientError(
        {"Error": {"Code": "403", "Message": "Forbidden"}},
        "S3:HeadObject",
    )
    mock_s3.download_file.side_effect = mock_error

    with pytest.raises(ClientError):
        stitch_service.download_lloyd_george_files(MOCK_LLOYD_GEORGE_DOCUMENT_REFS)


def test_make_filename_for_stitched_file(stitch_service):
    expected = f"Combined_Lloyd_George_Record_[Joe Bloggs]_[{TEST_NHS_NUMBER}]_[30-12-2019].pdf"
    actual = stitch_service.make_filename_for_stitched_file(
        MOCK_LLOYD_GEORGE_DOCUMENT_REFS
    )

    assert actual == expected


def test_get_most_recent_created_date(stitch_service):
    lg_record = build_lg_doc_ref_list(page_numbers=[1, 2, 3])
    lg_record[2].created = "2024-12-14T16:46:07.678657Z"

    expected = "2024-12-14T16:46:07.678657Z"
    actual = stitch_service.get_most_recent_created_date(lg_record)

    assert actual == expected


def test_get_total_file_size(mocker, stitch_service):
    mocker.patch("os.path.getsize", side_effect=[19000, 20000, 21000])

    expected = 60000
    actual = stitch_service.get_total_file_size(["file1.pdf", "file2.pdf", "file3.pdf"])

    assert actual == expected


def test_upload_stitched_lg_record_and_retrieve_presign_url(mock_s3, stitch_service):
    expected = MOCK_PRESIGNED_URL
    actual = stitch_service.upload_stitched_lg_record_and_retrieve_presign_url(
        stitched_lg_record=MOCK_STITCHED_FILE,
        filename_on_bucket=f"{TEST_NHS_NUMBER}/{MOCK_STITCHED_FILE_ON_S3}",
    )

    assert actual == expected

    mock_s3.upload_file_with_extra_args.assert_called_with(
        file_key=f"{TEST_NHS_NUMBER}/{MOCK_STITCHED_FILE_ON_S3}",
        file_name=MOCK_STITCHED_FILE,
        s3_bucket_name=MOCK_LG_BUCKET,
        extra_args={
            "Tagging": "autodelete=true",
            "ContentDisposition": "inline",
            "ContentType": "application/pdf",
        },
    )<|MERGE_RESOLUTION|>--- conflicted
+++ resolved
@@ -11,11 +11,7 @@
 from services.document_service import DocumentService
 from services.lloyd_george_stitch_service import LloydGeorgeStitchService
 from tests.unit.conftest import MOCK_LG_BUCKET, TEST_NHS_NUMBER, TEST_OBJECT_KEY
-<<<<<<< HEAD
-from utils.common_query_filters import UploadCompleted
-=======
 from utils.dynamo_utils import filter_expression_for_available_docs
->>>>>>> d545b9bf
 from utils.lambda_exceptions import LGStitchServiceException
 
 
@@ -94,13 +90,9 @@
 
 @pytest.fixture
 def mock_fetch_doc_ref_by_type(mocker):
-<<<<<<< HEAD
-    def mocked_method(nhs_number: str, doc_type: str, _query_filter):
-=======
     def mocked_method(
         nhs_number: str, doc_type: str, query_filter: Attr | ConditionBase
     ):
->>>>>>> d545b9bf
         if nhs_number == TEST_NHS_NUMBER and doc_type == SupportedDocumentTypes.LG:
             return MOCK_LLOYD_GEORGE_DOCUMENT_REFS
         return []
@@ -307,27 +299,7 @@
 
     assert actual == expected
     mock_fetch_doc_ref_by_type.assert_called_with(
-<<<<<<< HEAD
-        TEST_NHS_NUMBER, SupportedDocumentTypes.LG, UploadCompleted
-    )
-
-
-def test_get_lloyd_george_record_for_patient_return_empty_list_if_no_record(
-    stitch_service, mock_fetch_doc_ref_by_type
-):
-    nhs_number_with_no_record = "1234567890"
-
-    expected = []
-    actual = stitch_service.get_lloyd_george_record_for_patient(
-        nhs_number_with_no_record
-    )
-
-    assert actual == expected
-    mock_fetch_doc_ref_by_type.assert_called_with(
-        nhs_number_with_no_record, SupportedDocumentTypes.LG, UploadCompleted
-=======
         TEST_NHS_NUMBER, SupportedDocumentTypes.LG, query_filter=mock_filters
->>>>>>> d545b9bf
     )
 
 
