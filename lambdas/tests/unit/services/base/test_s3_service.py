import pytest
from botocore.exceptions import ClientError
from services.base.s3_service import S3Service
from tests.unit.conftest import (
    MOCK_BUCKET,
    TEST_FILE_KEY,
    TEST_FILE_NAME,
    TEST_NHS_NUMBER,
    TEST_OBJECT_KEY,
)
from tests.unit.helpers.data.s3_responses import (
    MOCK_LIST_OBJECTS_PAGINATED_RESPONSES,
    MOCK_LIST_OBJECTS_RESPONSE,
    MOCK_PRESIGNED_URL_RESPONSE,
)
from utils.exceptions import TagNotFoundException
from utils.utilities import flatten

TEST_DOWNLOAD_PATH = "test_path"
MOCK_EVENT_BODY = {
    "resourceType": "DocumentReference",
    "subject": {"identifier": {"value": 111111000}},
    "content": [{"attachment": {"contentType": "application/pdf"}}],
    "description": "test_filename.pdf",
}


@pytest.fixture
def mock_service(mocker, set_env):
    mocker.patch("boto3.client")
    mocker.patch("services.base.iam_service.IAMService")
    service = S3Service(custom_aws_role="mock_arn_custom_role")
    yield service


@pytest.fixture
def mock_client(mocker, mock_service):
    client = mocker.patch.object(mock_service, "client")
    yield client


<<<<<<< HEAD
@pytest.fixture
def mock_custom_client(mocker, mock_service):
    client = mocker.patch.object(mock_service, "custom_client")
    yield client


def test_create_upload_presigned_url(mock_service, mock_custom_client):
    mock_custom_client.generate_presigned_post.return_value = (
        MOCK_PRESIGNED_URL_RESPONSE
    )
=======
@pytest.fixture()
def mock_list_objects_paginate(mock_client):
    mock_paginator_method = mock_client.get_paginator.return_value.paginate
    return mock_paginator_method


def test_create_upload_presigned_url(mock_service, mock_client):
    mock_client.generate_presigned_post.return_value = MOCK_PRESIGNED_URL_RESPONSE
>>>>>>> 500a7925
    response = mock_service.create_upload_presigned_url(MOCK_BUCKET, TEST_OBJECT_KEY)

    assert response == MOCK_PRESIGNED_URL_RESPONSE
    mock_custom_client.generate_presigned_post.assert_called_once()


def test_create_download_presigned_url(mock_service, mock_custom_client):
    mock_custom_client.generate_presigned_url.return_value = MOCK_PRESIGNED_URL_RESPONSE

    response = mock_service.create_download_presigned_url(MOCK_BUCKET, TEST_FILE_KEY)

    assert response == MOCK_PRESIGNED_URL_RESPONSE
    mock_custom_client.generate_presigned_url.assert_called_once()


def test_download_file(mock_service, mock_client):
    mock_service.download_file(MOCK_BUCKET, TEST_FILE_KEY, TEST_DOWNLOAD_PATH)

    mock_client.download_file.assert_called_once_with(
        MOCK_BUCKET, TEST_FILE_KEY, TEST_DOWNLOAD_PATH
    )


def test_upload_file(mock_service, mock_client):
    mock_service.upload_file(TEST_FILE_NAME, MOCK_BUCKET, TEST_FILE_KEY)

    mock_client.upload_file.assert_called_with(
        TEST_FILE_NAME, MOCK_BUCKET, TEST_FILE_KEY
    )


def test_upload_file_with_extra_args(mock_service, mock_client):
    test_extra_args = {"mock_tag": 123, "apple": "red", "banana": "true"}

    mock_service.upload_file_with_extra_args(
        TEST_FILE_NAME, MOCK_BUCKET, TEST_FILE_KEY, test_extra_args
    )

    mock_client.upload_file.assert_called_with(
        TEST_FILE_NAME, MOCK_BUCKET, TEST_FILE_KEY, test_extra_args
    )


def test_copy_across_bucket(mock_service, mock_client):
    mock_service.copy_across_bucket(
        source_bucket="bucket_to_copy_from",
        source_file_key=TEST_FILE_KEY,
        dest_bucket="bucket_to_copy_to",
        dest_file_key=f"{TEST_NHS_NUMBER}/{TEST_OBJECT_KEY}",
    )

    mock_client.copy_object.assert_called_once_with(
        Bucket="bucket_to_copy_to",
        Key=f"{TEST_NHS_NUMBER}/{TEST_OBJECT_KEY}",
        CopySource={"Bucket": "bucket_to_copy_from", "Key": TEST_FILE_KEY},
    )


def test_delete_object(mock_service, mock_client):
    mock_service.delete_object(s3_bucket_name=MOCK_BUCKET, file_key=TEST_FILE_NAME)

    mock_client.delete_object_assert_called_once_with(
        Bucket=MOCK_BUCKET, Key=TEST_FILE_NAME
    )


def test_create_object_tag(mock_service, mock_client):
    test_tag_key = "tag_key"
    test_tag_value = "tag_name"

    mock_service.create_object_tag(
        s3_bucket_name=MOCK_BUCKET,
        file_key=TEST_FILE_NAME,
        tag_key=test_tag_key,
        tag_value=test_tag_value,
    )

    mock_client.put_object_tagging.assert_called_once_with(
        Bucket=MOCK_BUCKET,
        Key=TEST_FILE_NAME,
        Tagging={"TagSet": [{"Key": test_tag_key, "Value": test_tag_value}]},
    )


def test_get_tag_value(mock_service, mock_client):
    test_tag_key = "tag_key"
    test_tag_value = "tag_name"

    mock_response = {
        "VersionId": "mock_version",
        "TagSet": [
            {"Key": test_tag_key, "Value": test_tag_value},
            {"Key": "some_other_unrelated_tag", "Value": "abcd1234"},
        ],
    }

    mock_client.get_object_tagging.return_value = mock_response

    actual = mock_service.get_tag_value(
        s3_bucket_name=MOCK_BUCKET, file_key=TEST_FILE_NAME, tag_key=test_tag_key
    )
    expected = test_tag_value
    assert actual == expected

    mock_client.get_object_tagging.assert_called_once_with(
        Bucket=MOCK_BUCKET,
        Key=TEST_FILE_NAME,
    )


def test_get_tag_value_raises_error_when_specified_tag_is_missing(
    mock_service, mock_client
):
    test_tag_key = "tag_key"

    mock_response = {
        "VersionId": "mock_version",
        "TagSet": [
            {"Key": "some_other_unrelated_tag", "Value": "abcd1234"},
        ],
    }

    mock_client.get_object_tagging.return_value = mock_response

    with pytest.raises(TagNotFoundException):
        mock_service.get_tag_value(
            s3_bucket_name=MOCK_BUCKET, file_key=TEST_FILE_NAME, tag_key=test_tag_key
        )


def test_file_exist_on_s3_return_true_if_object_exists(mock_service, mock_client):
    mock_response = {
        "ResponseMetadata": {
            "RequestId": "mock_req",
            "HostId": "",
            "HTTPStatusCode": 200,
            "HTTPHeaders": {},
            "RetryAttempts": 0,
        },
        "ETag": '"eb2996dae99afd8308e4c97bdb6a4178"',
        "ContentType": "application/pdf",
        "Metadata": {},
    }

    mock_client.head_object.return_value = mock_response

    expected = True
    actual = mock_service.file_exist_on_s3(
        s3_bucket_name=MOCK_BUCKET, file_key=TEST_FILE_NAME
    )
    assert actual == expected

    mock_client.head_object.assert_called_once_with(
        Bucket=MOCK_BUCKET,
        Key=TEST_FILE_NAME,
    )


def test_file_exist_on_s3_return_false_if_object_does_not_exist(
    mock_service, mock_client
):
    mock_error = ClientError(
        {"Error": {"Code": "403", "Message": "Forbidden"}},
        "S3:HeadObject",
    )

    mock_client.head_object.side_effect = mock_error

    expected = False
    actual = mock_service.file_exist_on_s3(
        s3_bucket_name=MOCK_BUCKET, file_key=TEST_FILE_NAME
    )

    assert actual == expected

    mock_client.head_object.assert_called_with(
        Bucket=MOCK_BUCKET,
        Key=TEST_FILE_NAME,
    )


def test_file_exist_on_s3_raises_client_error_if_unexpected_response(
    mock_service, mock_client
):
    mock_error = ClientError(
        {"Error": {"Code": "500", "Message": "Internal Server Error"}},
        "S3:HeadObject",
    )

    mock_client.head_object.side_effect = mock_error

    with pytest.raises(ClientError):
        mock_service.file_exist_on_s3(
            s3_bucket_name=MOCK_BUCKET, file_key=TEST_FILE_NAME
        )

    mock_client.head_object.assert_called_with(
        Bucket=MOCK_BUCKET,
        Key=TEST_FILE_NAME,
    )


def test_s3_service_singleton_instance(mocker):
    mocker.patch("boto3.client")
    S3Service._instance = None

    instance_1 = S3Service()
    instance_2 = S3Service()

    assert instance_1 is instance_2


<<<<<<< HEAD
def test_not_created_presigned_url_without_custom_client(mocker):
    S3Service._instance = None

    mocker.patch("boto3.client")
    mock_service = S3Service()

    response = mock_service.create_download_presigned_url(MOCK_BUCKET, TEST_FILE_KEY)

    assert response is None


def test_not_created_custom_client_without_client_role(mocker):
    S3Service._instance = None

    mocker.patch("boto3.client")
    iam_service = mocker.patch("services.base.iam_service.IAMService")

    mock_service = S3Service()

    iam_service.assert_not_called()
    assert mock_service.custom_client is None


def test_created_custom_client_when_client_role_is_passed(mocker):
    S3Service._instance = None

    mocker.patch("boto3.client")
    iam_service_instance = mocker.MagicMock()
    iam_service = mocker.patch(
        "services.base.s3_service.IAMService", return_value=iam_service_instance
    )

    custom_client_mock = mocker.MagicMock()
    iam_service_instance.assume_role.return_value = custom_client_mock

    mock_service = S3Service(custom_aws_role="test")

    iam_service.assert_called()
    assert mock_service.custom_client == custom_client_mock
    iam_service_instance.assume_role.assert_called()
=======
def test_list_all_objects_return_a_list_of_file_details(
    mock_service, mock_client, mock_list_objects_paginate
):
    mock_list_objects_paginate.return_value = [MOCK_LIST_OBJECTS_RESPONSE]
    expected = MOCK_LIST_OBJECTS_RESPONSE["Contents"]

    actual = mock_service.list_all_objects(MOCK_BUCKET)

    assert actual == expected

    mock_client.get_paginator.assert_called_with("list_objects_v2")
    mock_list_objects_paginate.assert_called_with(Bucket=MOCK_BUCKET)


def test_list_all_objects_handles_paginated_responses(
    mock_service, mock_client, mock_list_objects_paginate
):
    mock_list_objects_paginate.return_value = MOCK_LIST_OBJECTS_PAGINATED_RESPONSES

    expected = flatten(
        [page["Contents"] for page in MOCK_LIST_OBJECTS_PAGINATED_RESPONSES]
    )

    actual = mock_service.list_all_objects(MOCK_BUCKET)

    assert actual == expected


def test_list_all_objects_raises_client_error_if_unexpected_response(
    mock_service, mock_client, mock_list_objects_paginate
):
    mock_error = ClientError(
        {"Error": {"Code": "500", "Message": "Internal Server Error"}},
        "S3:ListObjectsV2",
    )

    mock_list_objects_paginate.side_effect = mock_error

    with pytest.raises(ClientError):
        mock_service.list_all_objects(MOCK_BUCKET)
>>>>>>> 500a7925
<|MERGE_RESOLUTION|>--- conflicted
+++ resolved
@@ -31,6 +31,7 @@
     mocker.patch("services.base.iam_service.IAMService")
     service = S3Service(custom_aws_role="mock_arn_custom_role")
     yield service
+    S3Service._instance = None
 
 
 @pytest.fixture
@@ -39,27 +40,22 @@
     yield client
 
 
-<<<<<<< HEAD
 @pytest.fixture
 def mock_custom_client(mocker, mock_service):
     client = mocker.patch.object(mock_service, "custom_client")
     yield client
 
 
+@pytest.fixture
+def mock_list_objects_paginate(mock_client):
+    mock_paginator_method = mock_client.get_paginator.return_value.paginate
+    return mock_paginator_method
+
+
 def test_create_upload_presigned_url(mock_service, mock_custom_client):
     mock_custom_client.generate_presigned_post.return_value = (
         MOCK_PRESIGNED_URL_RESPONSE
     )
-=======
-@pytest.fixture()
-def mock_list_objects_paginate(mock_client):
-    mock_paginator_method = mock_client.get_paginator.return_value.paginate
-    return mock_paginator_method
-
-
-def test_create_upload_presigned_url(mock_service, mock_client):
-    mock_client.generate_presigned_post.return_value = MOCK_PRESIGNED_URL_RESPONSE
->>>>>>> 500a7925
     response = mock_service.create_upload_presigned_url(MOCK_BUCKET, TEST_OBJECT_KEY)
 
     assert response == MOCK_PRESIGNED_URL_RESPONSE
@@ -264,7 +260,6 @@
 
 def test_s3_service_singleton_instance(mocker):
     mocker.patch("boto3.client")
-    S3Service._instance = None
 
     instance_1 = S3Service()
     instance_2 = S3Service()
@@ -272,10 +267,7 @@
     assert instance_1 is instance_2
 
 
-<<<<<<< HEAD
 def test_not_created_presigned_url_without_custom_client(mocker):
-    S3Service._instance = None
-
     mocker.patch("boto3.client")
     mock_service = S3Service()
 
@@ -285,8 +277,6 @@
 
 
 def test_not_created_custom_client_without_client_role(mocker):
-    S3Service._instance = None
-
     mocker.patch("boto3.client")
     iam_service = mocker.patch("services.base.iam_service.IAMService")
 
@@ -313,7 +303,8 @@
     iam_service.assert_called()
     assert mock_service.custom_client == custom_client_mock
     iam_service_instance.assume_role.assert_called()
-=======
+
+
 def test_list_all_objects_return_a_list_of_file_details(
     mock_service, mock_client, mock_list_objects_paginate
 ):
@@ -353,5 +344,4 @@
     mock_list_objects_paginate.side_effect = mock_error
 
     with pytest.raises(ClientError):
-        mock_service.list_all_objects(MOCK_BUCKET)
->>>>>>> 500a7925
+        mock_service.list_all_objects(MOCK_BUCKET)