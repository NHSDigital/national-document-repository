import os
import tempfile
from unittest.mock import call

import pytest
from botocore.exceptions import ClientError
from enums.upload_status import UploadStatus
from freezegun import freeze_time
from models.staging_metadata import METADATA_FILENAME
from services.V2_bulk_upload_metadata_service import V2BulkUploadMetadataService
from tests.unit.conftest import MOCK_LG_METADATA_SQS_QUEUE
from tests.unit.helpers.data.bulk_upload.test_data import (
    EXPECTED_PARSED_METADATA,
    EXPECTED_PARSED_METADATA_2,
    EXPECTED_SQS_MSG_FOR_PATIENT_123456789,
    EXPECTED_SQS_MSG_FOR_PATIENT_1234567890,
    MOCK_METADATA,
)
from utils.exceptions import BulkUploadMetadataException, InvalidFileNameException

METADATA_FILE_DIR = "tests/unit/helpers/data/bulk_upload"
MOCK_METADATA_CSV = f"{METADATA_FILE_DIR}/metadata.csv"
MOCK_DUPLICATE_ODS_METADATA_CSV = (
    f"{METADATA_FILE_DIR}/metadata_with_duplicates_different_ods.csv"
)
MOCK_INVALID_METADATA_CSV_FILES = [
    f"{METADATA_FILE_DIR}/metadata_invalid.csv",
    f"{METADATA_FILE_DIR}/metadata_invalid_empty_nhs_number.csv",
    f"{METADATA_FILE_DIR}/metadata_invalid_unexpected_comma.csv",
]
MOCK_TEMP_FOLDER = "tests/unit/helpers/data/bulk_upload"


@pytest.fixture(autouse=True)
@freeze_time("2025-01-01T12:00:00")
def test_service(mocker, set_env):
    service = V2BulkUploadMetadataService(practice_directory="test_practice_directory")
    mocker.patch.object(service, "s3_service")
    return service


@pytest.fixture
def metadata_service():
    yield V2BulkUploadMetadataService("test_practice_directory")


@pytest.fixture
def metadata_filename():
    return METADATA_FILENAME


@pytest.fixture
def mock_download_metadata_from_s3(mocker):
    yield mocker.patch.object(V2BulkUploadMetadataService, "download_metadata_from_s3")


@pytest.fixture
def mock_s3_service(mocker):
    patched_instance = mocker.patch(
        "services.V2_bulk_upload_metadata_service.S3Service"
    ).return_value
    yield patched_instance


@pytest.fixture
def mock_tempfile(mocker):
    mocker.patch.object(tempfile, "mkdtemp", return_value=MOCK_TEMP_FOLDER)
    mocker.patch("shutil.rmtree")
    yield


@pytest.fixture
def mock_sqs_service(mocker):
    patched_instance = mocker.patch(
        "services.V2_bulk_upload_metadata_service.SQSService"
    ).return_value
    yield patched_instance


def test_validate_record_filename_successful(test_service, mocker):
    original_filename = "/M89002/01 of 02_Lloyd_George_Record_[Dwayne The Rock Johnson]_[9730787506]_[18-09-1974].pdf"
    smaller_path = "[9730787506]_[18-09-1974].pdf"

    mocker.patch.object(
        test_service.metadata_preprocessor_service,
        "extract_document_path",
        return_value=("/M89002/", smaller_path),
    )
    mocker.patch.object(
        test_service.metadata_preprocessor_service,
        "extract_document_number_bulk_upload_file_name",
        return_value=("01", "02", smaller_path),
    )
    mocker.patch.object(
        test_service.metadata_preprocessor_service,
        "extract_lloyd_george_record_from_bulk_upload_file_name",
        return_value=("Lloyd_George_Record", smaller_path),
    )
    mocker.patch.object(
        test_service.metadata_preprocessor_service,
        "extract_patient_name_from_bulk_upload_file_name",
        return_value=("Dwayne The Rock Johnson", smaller_path),
    )
    mocker.patch.object(
        test_service.metadata_preprocessor_service,
        "extract_nhs_number_from_bulk_upload_file_name",
        return_value=("9730787506", smaller_path),
    )
    mocker.patch.object(
        test_service.metadata_preprocessor_service,
        "extract_date_from_bulk_upload_file_name",
        return_value=("18", "09", "1974", smaller_path),
    )
    mocker.patch.object(
        test_service.metadata_preprocessor_service,
        "extract_file_extension_from_bulk_upload_file_name",
        return_value="pdf",
    )
    mock_assemble = mocker.patch.object(
        test_service.metadata_preprocessor_service,
        "assemble_valid_file_name",
        return_value="final_filename.pdf",
    )

    result = test_service.validate_record_filename(original_filename)

    assert result == "final_filename.pdf"
    mock_assemble.assert_called_once()


def test_validate_record_filename_invalid_digit_count(mocker, test_service, caplog):
    bad_filename = "01 of 02_Lloyd_George_Record_[John Doe]_[12345]_[01-01-2000].pdf"

    mocker.patch.object(
        test_service.metadata_preprocessor_service,
        "extract_document_path",
        return_value=("prefix", bad_filename),
    )
    mocker.patch.object(
        test_service.metadata_preprocessor_service,
        "extract_document_number_bulk_upload_file_name",
        return_value=("01", "02", bad_filename),
    )
    mocker.patch.object(
        test_service.metadata_preprocessor_service,
        "extract_lloyd_george_record_from_bulk_upload_file_name",
        return_value=("LG", bad_filename),
    )
    mocker.patch.object(
        test_service.metadata_preprocessor_service,
        "extract_patient_name_from_bulk_upload_file_name",
        return_value=("John Doe", bad_filename),
    )

    with pytest.raises(InvalidFileNameException) as exc_info:
        test_service.validate_record_filename(bad_filename)

    assert str(exc_info.value) == "Incorrect NHS number or date format"


<<<<<<< HEAD
@pytest.mark.parametrize(
    ["value", "expected"],
    [
        (
            "/M89002/10of10_Lloyd_George_Record_[Carol Hughes]_[1234567890]_[14-11-2000].pdf",
            (
                "/M89002/",
                "10of10_Lloyd_George_Record_[Carol Hughes]_[1234567890]_[14-11-2000].pdf",
            ),
        ),
        (
            "/2020 Prince of Whales 2/10of10_Lloyd_George_Record_[Carol Hughes]_[1234567890]_[14-11-2000].pdf",
            (
                "/2020 Prince of Whales 2/",
                "10of10_Lloyd_George_Record_[Carol Hughes]_[1234567890]_[14-11-2000].pdf",
            ),
        ),
        (
            "/2020 Prince of Whales 2/10of10_Lloyd_George_Record_[Carol Hughes]_[1234567890]_[14/11/2000].pdf",
            (
                "/2020 Prince of Whales 2/",
                "10of10_Lloyd_George_Record_[Carol Hughes]_[1234567890]_[14/11/2000].pdf",
            ),
        ),
        (
            "/2020of2024 Prince of Whales 2/2020 Prince of Whales 2/"
            "10of10_Lloyd_George_Record_[Carol Hughes]_[1234567890]_[14/11/2000].pdf",
            (
                "/2020of2024 Prince of Whales 2/2020 Prince of Whales 2/",
                "10of10_Lloyd_George_Record_[Carol Hughes]_[1234567890]_[14/11/2000].pdf",
            ),
        ),
        (
            "/M89002/_10of10_Lloyd_George_Record_[Carol Hughes]_[1234567890]_[14/11/2000].pdf",
            (
                "/M89002/",
                "10of10_Lloyd_George_Record_[Carol Hughes]_[1234567890]_[14/11/2000].pdf",
            ),
        ),
        (
            "/10of10_Lloyd_George_Record_[Carol Hughes]_[1234567890]_[14-11-2000].pdf",
            (
                "/",
                "10of10_Lloyd_George_Record_[Carol Hughes]_[1234567890]_[14-11-2000].pdf",
            ),
        ),
        (
            "/_10of10_Lloyd_George_Record_[Carol Hughes]_[1234567890]_[14-11-2000].pdf",
            (
                "/",
                "10of10_Lloyd_George_Record_[Carol Hughes]_[1234567890]_[14-11-2000].pdf",
            ),
        ),
    ],
)
def test_extract_document_path(test_service, value, expected):
    actual = test_service.extract_document_path(value)
    assert actual == expected


def test_extract_document_path_with_no_document_path(
    test_service,
):
    invalid_data = "12-12-2024"

    with pytest.raises(InvalidFileNameException) as exc_info:
        test_service.extract_document_path(invalid_data)

    assert str(exc_info.value) == "Incorrect document path format"


@pytest.mark.parametrize(
    ["input", "expected"],
    [
        ("1 of 02_Lloyd_George_Record", (1, 2, "_Lloyd_George_Record")),
        ("1of12_Lloyd_George_Record", (1, 12, "_Lloyd_George_Record")),
        ("!~/01!of 12_Lloyd_George_Record", (1, 12, "_Lloyd_George_Record")),
        ("X12of34YZ", (12, 34, "YZ")),
        ("8ab12of34YZ", (12, 34, "YZ")),
        ("8ab12of34YZ2442-ofladimus 900123", (12, 34, "YZ2442-ofladimus 900123")),
        ("1 of 02_Lloyd_George_Record", (1, 2, "_Lloyd_George_Record")),
        ("/9730786895/01 of 01_Lloyd_George_Record", (1, 1, "_Lloyd_George_Record")),
        (
            "test/nested/9730786895/01 of 01_Lloyd_George_Record",
            (1, 1, "_Lloyd_George_Record"),
        ),
    ],
)
def test_correctly_extract_document_number_from_bulk_upload_file_name(
    test_service, input, expected
):
    actual = test_service.extract_document_number_bulk_upload_file_name(input)
    assert actual == expected


def test_extract_document_number_from_bulk_upload_file_name_with_no_document_number(
    test_service,
):
    invalid_data = "12-12-2024"

    with pytest.raises(InvalidFileNameException) as exc_info:
        test_service.extract_document_number_bulk_upload_file_name(invalid_data)

    assert str(exc_info.value) == "Incorrect document number format"


@pytest.mark.parametrize(
    ["input", "expected"],
    [
        ("_Lloyd_George_Record_person_name", ("Lloyd_George_Record", "_person_name")),
        ("_lloyd_george_record_person_name", ("Lloyd_George_Record", "_person_name")),
        ("_LLOYD_GEORGE_RECORD_person_name", ("Lloyd_George_Record", "_person_name")),
        (
            "_lloyd_george_record_lloyd_george_12342",
            ("Lloyd_George_Record", "_lloyd_george_12342"),
        ),
        (
            "]{\lloyd george?record///person_name",
            ("Lloyd_George_Record", "///person_name"),
        ),
        ("_Lloyd_George-Record_person_name", ("Lloyd_George_Record", "_person_name")),
        ("_Ll0yd_Ge0rge-21Rec0rd_person_name", ("Lloyd_George_Record", "_person_name")),
    ],
)
def test_correctly_extract_lloyd_george_record_from_bulk_upload_file_name(
    test_service, input, expected
):
    actual = test_service.extract_lloyd_george_record_from_bulk_upload_file_name(input)
    assert actual == expected


def test_extract_lloyd_george_from_bulk_upload_file_name_with_no_lloyd_george(
    test_service,
):
    invalid_data = "12-12-2024"

    with pytest.raises(InvalidFileNameException) as exc_info:
        test_service.extract_lloyd_george_record_from_bulk_upload_file_name(
            invalid_data
        )

    assert str(exc_info.value) == "Invalid Lloyd_George_Record separator"


@pytest.mark.parametrize(
    ["input", "expected"],
    [
        ("_John_doe-1231", ("John_doe", "-1231")),
        ("-José María-1231", ("José María", "-1231")),
        (
            "-Sir. Roger Guilbert the third-1231",
            ("Sir. Roger Guilbert the third", "-1231"),
        ),
        ("-José&María-Grandola&1231", ("José&María-Grandola", "&1231")),
        (
            "_Jim Stevens_9000000001_22.10.2010.txt",
            ("Jim Stevens", "_9000000001_22.10.2010.txt"),
        ),
        (
            'Dwain "The Rock" Johnson_9000000001_22.10.2010.txt',
            ('Dwain "The Rock" Johnson', "_9000000001_22.10.2010.txt"),
        ),
    ],
)
def test_correctly_extract_person_name_from_bulk_upload_file_name(
    test_service, input, expected
):
    actual = test_service.extract_patient_name_from_bulk_upload_file_name(input)
    assert actual == expected


def test_extract_person_name_from_bulk_upload_file_name_with_no_person_name(
    test_service,
):
    invalid_data = "12-12-2024"

    with pytest.raises(InvalidFileNameException) as exc_info:
        test_service.extract_patient_name_from_bulk_upload_file_name(invalid_data)

    assert str(exc_info.value) == "Invalid patient name"


@pytest.mark.parametrize(
    ["input", "expected", "expected_exception"],
    [
        ("_-9991211234-12012024", ("9991211234", "-12012024"), None),
        ("_-9-99/12?11\/234-12012024", ("9991211234", "-12012024"), None),
        ("_-9-9l9/12?11\/234-12012024", ("9991211234", "-12012024"), None),
        (
            "12_12_12_12_12_12_12_2024.csv",
            "Invalid NHS number",
            InvalidFileNameException,
        ),
        ("_9000000001_11_12_2025.csv", ("9000000001", "_11_12_2025.csv"), None),
        ("_900000000111_12_2025.csv", ("9000000001", "11_12_2025.csv"), None),
    ],
)
def test_correctly_extract_nhs_number_from_bulk_upload_file_name(
    test_service, input, expected, expected_exception
):
    if expected_exception:
        with pytest.raises(expected_exception) as exc_info:
            test_service.extract_nhs_number_from_bulk_upload_file_name(input)
        assert str(exc_info.value) == expected
    else:
        actual = test_service.extract_nhs_number_from_bulk_upload_file_name(input)
        assert actual == expected


def test_extract_nhs_number_from_bulk_upload_file_name_with_nhs_number(test_service):
    invalid_data = "invalid_nhs_number.txt"

    with pytest.raises(InvalidFileNameException) as exc_info:
        test_service.extract_nhs_number_from_bulk_upload_file_name(invalid_data)

    assert str(exc_info.value) == "Invalid NHS number"


@pytest.mark.parametrize(
    ["input", "expected"],
    [
        ("-12012024.txt", ("12", "01", "2024", ".txt")),
        ("-12.01.2024.csv", ("12", "01", "2024", ".csv")),
        ("-12-01-2024.txt", ("12", "01", "2024", ".txt")),
        ("-12-01-2024.txt", ("12", "01", "2024", ".txt")),
        ("-01-01-2024.txt", ("01", "01", "2024", ".txt")),
        ("_13-12-2023.pdf", ("13", "12", "2023", ".pdf")),
        ("_13.12.2023.pdf", ("13", "12", "2023", ".pdf")),
        ("_13/12/2023.pdf", ("13", "12", "2023", ".pdf")),
    ],
)
def test_correctly_extract_date_from_bulk_upload_file_name(
    test_service, input, expected
):
    actual = test_service.extract_date_from_bulk_upload_file_name(input)
    assert actual == expected


def test_extract_data_from_bulk_upload_file_name_with_incorrect_date_format(
    test_service,
):
    invalid_data = "_12-13-2024.txt"

    with pytest.raises(InvalidFileNameException) as exc_info:
        test_service.extract_date_from_bulk_upload_file_name(invalid_data)

    assert str(exc_info.value) == "Invalid date format"


@pytest.mark.parametrize(
    ["input", "expected"],
    [
        (".txt", ".txt"),
        ("cool_stuff.txt", ".txt"),
        ("{}.[].txt", ".txt"),
        (".csv", ".csv"),
    ],
)
def test_correctly_extract_file_extension_from_bulk_upload_file_name(
    test_service, input, expected
):
    actual = test_service.extract_file_extension_from_bulk_upload_file_name(input)
    assert actual == expected


def test_extract_file_extension_from_bulk_upload_file_name_with_incorrect_file_extension_format(
    test_service,
):
    invalid_data = "txt"

    with pytest.raises(InvalidFileNameException) as exc_info:
        test_service.extract_file_extension_from_bulk_upload_file_name(invalid_data)

    assert str(exc_info.value) == "Invalid file extension"


def test_correctly_assembles_valid_file_name(test_service):
    file_path_prefix = "/amazing-directory/"
    first_document_number = 1
    second_document_number = 2
    lloyd_george_record = "Lloyd_George_Record"
    person_name = "Jim-Stevens"
    nhs_number = "9000000001"
    day = "22"
    month = "10"
    year = "2010"
    file_extension = ".txt"

    expected = "/amazing-directory/1of2_Lloyd_George_Record_[Jim-Stevens]_[9000000001]_[22-10-2010].txt"
    actual = test_service.assemble_valid_file_name(
        file_path_prefix,
        first_document_number,
        second_document_number,
        lloyd_george_record,
        person_name,
        nhs_number,
        day,
        month,
        year,
        file_extension,
    )
    assert actual == expected


=======
>>>>>>> 5a6e7d90
# TODO: Possibly needed as part of PRMT-576
# def test_update_date_in_row(test_service):
#     metadata_row = {"SCAN-DATE": "2025.01.01", "UPLOAD": "2025.01.01"}
#
#     updated_row = test_service.update_date_in_row(metadata_row)
#
#     assert updated_row["SCAN-DATE"] == "2025/01/01"
#     assert updated_row["UPLOAD"] == "2025/01/01"


def test_process_metadata_send_metadata_to_sqs_queue(
    mocker,
    metadata_service,
    mock_download_metadata_from_s3,
):
    fake_csv_path = "fake/path/metadata.csv"
    fake_uuid = "123412342"

    mock_download_metadata_from_s3.return_value = fake_csv_path

    mocker.patch.object(
        metadata_service.s3_service, "copy_across_bucket", return_value=None
    )
    mocker.patch.object(metadata_service.s3_service, "delete_object", return_value=None)

    mocker.patch("uuid.uuid4", return_value=fake_uuid)

    fake_metadata = [
        {"nhs_number": "1234567890", "some_data": "value1"},
        {"nhs_number": "123456789", "some_data": "value2"},
        {"nhs_number": "0000000000", "some_data": "value3"},
    ]
    mocker.patch.object(
        metadata_service, "csv_to_staging_metadata", return_value=fake_metadata
    )

    mocked_send_metadata = mocker.patch.object(
        metadata_service, "send_metadata_to_fifo_sqs"
    )

    metadata_service.process_metadata()

    assert mocked_send_metadata.call_count == 1
    mocked_send_metadata.assert_called_once_with(fake_metadata)


def test_process_metadata_catch_and_log_error_when_fail_to_get_metadata_csv_from_s3(
    set_env,
    caplog,
    mock_s3_service,
    mock_sqs_service,
    metadata_service,
):
    mock_s3_service.download_file.side_effect = ClientError(
        {"Error": {"Code": "403", "Message": "Forbidden"}},
        "S3:HeadObject",
    )
    expected_err_msg = 'No metadata file could be found with the name "metadata.csv"'

    with pytest.raises(BulkUploadMetadataException) as e:
        metadata_service.process_metadata()

    assert expected_err_msg in str(e.value)
    assert caplog.records[-1].msg == expected_err_msg
    assert caplog.records[-1].levelname == "ERROR"

    mock_sqs_service.send_message_with_nhs_number_attr_fifo.assert_not_called()


def test_process_metadata_raise_validation_error_when_metadata_csv_is_invalid(
    mock_sqs_service,
    mock_download_metadata_from_s3,
    metadata_service,
    mocker,
):
    mock_download_metadata_from_s3.return_value = "fake/path.csv"

    mocker.patch.object(
        metadata_service,
        "csv_to_staging_metadata",
        side_effect=BulkUploadMetadataException("validation error"),
    )

    with pytest.raises(BulkUploadMetadataException) as exc_info:
        metadata_service.process_metadata()

    assert "validation error" in str(exc_info.value)
    mock_sqs_service.send_message_with_nhs_number_attr_fifo.assert_not_called()


def test_process_metadata_raise_validation_error_when_gp_practice_code_is_missing(
    caplog,
    mock_sqs_service,
    mock_download_metadata_from_s3,
    metadata_service,
    mocker,
):
    mock_download_metadata_from_s3.return_value = "fake/path.csv"

    expected_error_log = (
        "Failed to parse metadata.csv: 1 validation error for MetadataFile\n"
        + "GP-PRACTICE-CODE\n  missing GP-PRACTICE-CODE for patient 1234567890"
    )

    mocker.patch.object(
        metadata_service,
        "csv_to_staging_metadata",
        side_effect=BulkUploadMetadataException(expected_error_log),
    )

    with pytest.raises(BulkUploadMetadataException) as e:
        metadata_service.process_metadata()

    assert expected_error_log in str(e.value)

    mock_sqs_service.send_message_with_nhs_number_attr_fifo.assert_not_called()


def test_process_metadata_raise_client_error_when_failed_to_send_message_to_sqs(
    metadata_service,
    mocker,
):
    mocker.patch.object(
        metadata_service, "download_metadata_from_s3", return_value="fake/path.csv"
    )

    dummy_staging_metadata = mocker.Mock()
    dummy_staging_metadata.nhs_number = "1234567890"
    mocker.patch.object(
        metadata_service,
        "csv_to_staging_metadata",
        return_value=[dummy_staging_metadata],
    )

    mock_client_error = ClientError(
        {
            "Error": {
                "Code": "AWS.SimpleQueueService.NonExistentQueue",
                "Message": "The specified queue does not exist",
            }
        },
        "SendMessage",
    )

    mocker.patch.object(
        metadata_service,
        "send_metadata_to_fifo_sqs",
        side_effect=BulkUploadMetadataException(str(mock_client_error)),
    )

    expected_err_msg = (
        "An error occurred (AWS.SimpleQueueService.NonExistentQueue) when calling the SendMessage operation:"
        " The specified queue does not exist"
    )

    with pytest.raises(BulkUploadMetadataException) as e:
        metadata_service.process_metadata()

    assert expected_err_msg in str(e.value)


def test_download_metadata_from_s3(mock_s3_service, metadata_service):
    result = metadata_service.download_metadata_from_s3()

    expected_download_path = os.path.join(
        metadata_service.temp_download_dir, METADATA_FILENAME
    )
    expected_file_key = f"{metadata_service.practice_directory}/{METADATA_FILENAME}"

    mock_s3_service.download_file.assert_called_once_with(
        s3_bucket_name=metadata_service.staging_bucket_name,
        file_key=expected_file_key,
        download_path=expected_download_path,
    )

    assert result == expected_download_path


def test_download_metadata_from_s3_raise_error_when_failed_to_download(
    set_env, mock_s3_service, mock_tempfile, metadata_service
):
    mock_s3_service.download_file.side_effect = ClientError(
        {"Error": {"Code": "500", "Message": "file not exist in bucket"}},
        "s3_get_object",
    )

    with pytest.raises(ClientError):
        metadata_service.download_metadata_from_s3()


def test_duplicates_csv_to_staging_metadata(mocker, metadata_service):
    header = (
        "FILEPATH,PAGE COUNT,GP-PRACTICE-CODE,NHS-NO,SECTION,SUB-SECTION,"
        "SCAN-DATE,SCAN-ID,USER-ID,UPLOAD"
    )
    line1 = (
        '/1234567890/1of2_Lloyd_George_Record_[Joe Bloggs]_[1234567890]_[25-12-2019].pdf,"","Y12345",'
        '"1234567890","LG","","03/09/2022","NEC","NEC","04/10/2023"'
    )
    line2 = (
        '/1234567890/2of2_Lloyd_George_Record_[Joe Bloggs]_[1234567890]_[25-12-2019].pdf,"","Y12345",'
        '"1234567890","LG","","03/09/2022","NEC","NEC","04/10/2023"'
    )
    line3 = (
        '/1234567890/1of2_Lloyd_George_Record_[Joe Bloggs]_[1234567890]_[25-12-2019].pdf,"","Y6789",'
        '"1234567890","LG","","03/09/2022","NEC","NEC","04/10/2023"'
    )
    line4 = (
        '/1234567890/2of2_Lloyd_George_Record_[Joe Bloggs]_[1234567890]_[25-12-2019].pdf,"","Y6789",'
        '"1234567890","LG","","03/09/2022","NEC","NEC","04/10/2023"'
    )
    line5 = (
        '1of1_Lloyd_George_Record_[Joe Bloggs_invalid]_[123456789]_[25-12-2019].txt,"","Y12345",'
        '"123456789","LG","","04/09/2022","NEC","NEC","04/10/2023"'
    )
    line6 = (
        '1of1_Lloyd_George_Record_[Joe Bloggs_invalid]_[123456789]_[25-12-2019].txt,"","Y6789",'
        '"123456789","LG","","04/09/2022","NEC","NEC","04/10/2023"'
    )
    line7 = (
        '1of1_Lloyd_George_Record_[Jane Smith]_[1234567892]_[25-12-2019].txt,"","Y12345","","LG","","04/09/2022",'
        '"NEC","NEC","04/10/2023"'
    )
    line8 = (
        '1of1_Lloyd_George_Record_[Jane Smith]_[1234567892]_[25-12-2019].txt,"","Y6789","","LG","","04/09/2022",'
        '"NEC","NEC","04/10/2023"'
    )

    fake_csv_data = "\n".join(
        [header, line1, line2, line3, line4, line5, line6, line7, line8]
    )
    mocker.patch("builtins.open", mocker.mock_open(read_data=fake_csv_data))
    mocker.patch("os.path.isfile", return_value=True)
    mocker.patch.object(
        metadata_service, "validate_record_filename", side_effect=lambda x: x
    )

    actual = metadata_service.csv_to_staging_metadata("fake/path.csv")
    expected = EXPECTED_PARSED_METADATA_2
    assert actual == expected


def test_send_metadata_to_sqs(set_env, mocker, mock_sqs_service, metadata_service):
    mocker.patch("uuid.uuid4", return_value="123412342")
    expected_calls = [
        call(
            queue_url=MOCK_LG_METADATA_SQS_QUEUE,
            message_body=EXPECTED_SQS_MSG_FOR_PATIENT_1234567890,
            nhs_number="1234567890",
            group_id="bulk_upload_123412342",
        ),
        call(
            queue_url=MOCK_LG_METADATA_SQS_QUEUE,
            message_body=EXPECTED_SQS_MSG_FOR_PATIENT_123456789,
            nhs_number="123456789",
            group_id="bulk_upload_123412342",
        ),
    ]

    metadata_service.send_metadata_to_fifo_sqs(MOCK_METADATA)

    mock_sqs_service.send_message_with_nhs_number_attr_fifo.assert_has_calls(
        expected_calls
    )
    assert mock_sqs_service.send_message_with_nhs_number_attr_fifo.call_count == 2


def test_send_metadata_to_sqs_raise_error_when_fail_to_send_message(
    set_env, mock_sqs_service, metadata_service
):
    mock_sqs_service.send_message_with_nhs_number_attr_fifo.side_effect = ClientError(
        {
            "Error": {
                "Code": "AWS.SimpleQueueService.NonExistentQueue",
                "Message": "The specified queue does not exist",
            }
        },
        "SendMessage",
    )

    with pytest.raises(ClientError):
        metadata_service.send_metadata_to_fifo_sqs(EXPECTED_PARSED_METADATA)


def test_clear_temp_storage(set_env, mocker, mock_tempfile, metadata_service):
    mocked_rm = mocker.patch("shutil.rmtree")

    metadata_service.clear_temp_storage()

    mocked_rm.assert_called_once_with(metadata_service.temp_download_dir)


def test_process_metadata_row_success(mocker, metadata_service):
    patients = {}
    row = {
        "FILEPATH": "/some/path/file.pdf",
        "GP-PRACTICE-CODE": "Y12345",
        "NHS-NO": "1234567890",
        "PAGE COUNT": "5",
        "SECTION": "LG",
        "SUB-SECTION": "",
        "SCAN-DATE": "01/01/2023",
        "SCAN-ID": "SID123",
        "USER-ID": "UID123",
        "UPLOAD": "01/01/2023",
    }

    mock_metadata = mocker.Mock()
    mocker.patch(
        "services.V2_bulk_upload_metadata_service.MetadataFile.model_validate",
        return_value=mock_metadata,
    )

    mocker.patch.object(
        metadata_service, "validate_record_filename", return_value="corrected.pdf"
    )

    metadata_service.process_metadata_row(row, patients)

    key = ("1234567890", "Y12345")
    assert key in patients
    assert patients[key] == [mock_metadata]
    assert metadata_service.corrections == {"/some/path/file.pdf": "corrected.pdf"}


def test_process_metadata_row_adds_to_existing_entry(mocker, metadata_service):
    key = ("1234567890", "Y12345")
    mock_metadata_existing = mocker.Mock()
    patients = {key: [mock_metadata_existing]}

    row = {
        "FILEPATH": "/some/path/file2.pdf",
        "GP-PRACTICE-CODE": "Y12345",
        "NHS-NO": "1234567890",
        "PAGE COUNT": "1",
        "SECTION": "LG",
        "SUB-SECTION": "",
        "SCAN-DATE": "02/01/2023",
        "SCAN-ID": "SID456",
        "USER-ID": "UID456",
        "UPLOAD": "02/01/2023",
    }

    mock_metadata = mocker.Mock()
    mocker.patch(
        "services.V2_bulk_upload_metadata_service.MetadataFile.model_validate",
        return_value=mock_metadata,
    )
    mocker.patch.object(
        metadata_service, "validate_record_filename", return_value="fixed_file2.pdf"
    )

    metadata_service.process_metadata_row(row, patients)

    assert len(patients[key]) == 2
    assert patients[key][1] == mock_metadata
    assert metadata_service.corrections["/some/path/file2.pdf"] == "fixed_file2.pdf"


def test_extract_patient_info(metadata_service):
    row = {
        "NHS-NO": "1234567890",
        "GP-PRACTICE-CODE": "Y12345",
    }

    nhs_number, ods_code = metadata_service.extract_patient_info(row)

    assert nhs_number == "1234567890"
    assert ods_code == "Y12345"


def test_validate_correct_filename_valid_filename(mocker, metadata_service):
    row = {"FILEPATH": "valid/path/to/file.pdf"}
    mocker.patch.object(
        metadata_service,
        "validate_record_filename",
        return_value="corrected_file.pdf",
    )

    metadata_service.validate_correct_filename(row)

    assert (
        metadata_service.corrections["valid/path/to/file.pdf"] == "corrected_file.pdf"
    )


def test_handle_invalid_filename_writes_failed_entry_to_dynamo(
    mocker, metadata_service
):
    key = ("1234567890", "Y12345")
    row = {"FILEPATH": "bad_file.pdf"}
    error = InvalidFileNameException("Invalid filename format")

    fake_file = mocker.Mock()
    patients = {key: [fake_file]}

    mock_staging_metadata = mocker.patch(
        "services.V2_bulk_upload_metadata_service.StagingMetadata"
    )

    mock_write = mocker.patch.object(
        metadata_service.dynamo_repository, "write_report_upload_to_dynamo"
    )

    metadata_service.handle_invalid_filename(row, error, key, patients)

    mock_staging_metadata.assert_called_once_with(
        nhs_number=key[0],
        files=patients[key],
    )

    mock_write.assert_called_once_with(
        mock_staging_metadata.return_value,
        UploadStatus.FAILED,
        str(error),
    )<|MERGE_RESOLUTION|>--- conflicted
+++ resolved
@@ -158,313 +158,6 @@
     assert str(exc_info.value) == "Incorrect NHS number or date format"
 
 
-<<<<<<< HEAD
-@pytest.mark.parametrize(
-    ["value", "expected"],
-    [
-        (
-            "/M89002/10of10_Lloyd_George_Record_[Carol Hughes]_[1234567890]_[14-11-2000].pdf",
-            (
-                "/M89002/",
-                "10of10_Lloyd_George_Record_[Carol Hughes]_[1234567890]_[14-11-2000].pdf",
-            ),
-        ),
-        (
-            "/2020 Prince of Whales 2/10of10_Lloyd_George_Record_[Carol Hughes]_[1234567890]_[14-11-2000].pdf",
-            (
-                "/2020 Prince of Whales 2/",
-                "10of10_Lloyd_George_Record_[Carol Hughes]_[1234567890]_[14-11-2000].pdf",
-            ),
-        ),
-        (
-            "/2020 Prince of Whales 2/10of10_Lloyd_George_Record_[Carol Hughes]_[1234567890]_[14/11/2000].pdf",
-            (
-                "/2020 Prince of Whales 2/",
-                "10of10_Lloyd_George_Record_[Carol Hughes]_[1234567890]_[14/11/2000].pdf",
-            ),
-        ),
-        (
-            "/2020of2024 Prince of Whales 2/2020 Prince of Whales 2/"
-            "10of10_Lloyd_George_Record_[Carol Hughes]_[1234567890]_[14/11/2000].pdf",
-            (
-                "/2020of2024 Prince of Whales 2/2020 Prince of Whales 2/",
-                "10of10_Lloyd_George_Record_[Carol Hughes]_[1234567890]_[14/11/2000].pdf",
-            ),
-        ),
-        (
-            "/M89002/_10of10_Lloyd_George_Record_[Carol Hughes]_[1234567890]_[14/11/2000].pdf",
-            (
-                "/M89002/",
-                "10of10_Lloyd_George_Record_[Carol Hughes]_[1234567890]_[14/11/2000].pdf",
-            ),
-        ),
-        (
-            "/10of10_Lloyd_George_Record_[Carol Hughes]_[1234567890]_[14-11-2000].pdf",
-            (
-                "/",
-                "10of10_Lloyd_George_Record_[Carol Hughes]_[1234567890]_[14-11-2000].pdf",
-            ),
-        ),
-        (
-            "/_10of10_Lloyd_George_Record_[Carol Hughes]_[1234567890]_[14-11-2000].pdf",
-            (
-                "/",
-                "10of10_Lloyd_George_Record_[Carol Hughes]_[1234567890]_[14-11-2000].pdf",
-            ),
-        ),
-    ],
-)
-def test_extract_document_path(test_service, value, expected):
-    actual = test_service.extract_document_path(value)
-    assert actual == expected
-
-
-def test_extract_document_path_with_no_document_path(
-    test_service,
-):
-    invalid_data = "12-12-2024"
-
-    with pytest.raises(InvalidFileNameException) as exc_info:
-        test_service.extract_document_path(invalid_data)
-
-    assert str(exc_info.value) == "Incorrect document path format"
-
-
-@pytest.mark.parametrize(
-    ["input", "expected"],
-    [
-        ("1 of 02_Lloyd_George_Record", (1, 2, "_Lloyd_George_Record")),
-        ("1of12_Lloyd_George_Record", (1, 12, "_Lloyd_George_Record")),
-        ("!~/01!of 12_Lloyd_George_Record", (1, 12, "_Lloyd_George_Record")),
-        ("X12of34YZ", (12, 34, "YZ")),
-        ("8ab12of34YZ", (12, 34, "YZ")),
-        ("8ab12of34YZ2442-ofladimus 900123", (12, 34, "YZ2442-ofladimus 900123")),
-        ("1 of 02_Lloyd_George_Record", (1, 2, "_Lloyd_George_Record")),
-        ("/9730786895/01 of 01_Lloyd_George_Record", (1, 1, "_Lloyd_George_Record")),
-        (
-            "test/nested/9730786895/01 of 01_Lloyd_George_Record",
-            (1, 1, "_Lloyd_George_Record"),
-        ),
-    ],
-)
-def test_correctly_extract_document_number_from_bulk_upload_file_name(
-    test_service, input, expected
-):
-    actual = test_service.extract_document_number_bulk_upload_file_name(input)
-    assert actual == expected
-
-
-def test_extract_document_number_from_bulk_upload_file_name_with_no_document_number(
-    test_service,
-):
-    invalid_data = "12-12-2024"
-
-    with pytest.raises(InvalidFileNameException) as exc_info:
-        test_service.extract_document_number_bulk_upload_file_name(invalid_data)
-
-    assert str(exc_info.value) == "Incorrect document number format"
-
-
-@pytest.mark.parametrize(
-    ["input", "expected"],
-    [
-        ("_Lloyd_George_Record_person_name", ("Lloyd_George_Record", "_person_name")),
-        ("_lloyd_george_record_person_name", ("Lloyd_George_Record", "_person_name")),
-        ("_LLOYD_GEORGE_RECORD_person_name", ("Lloyd_George_Record", "_person_name")),
-        (
-            "_lloyd_george_record_lloyd_george_12342",
-            ("Lloyd_George_Record", "_lloyd_george_12342"),
-        ),
-        (
-            "]{\lloyd george?record///person_name",
-            ("Lloyd_George_Record", "///person_name"),
-        ),
-        ("_Lloyd_George-Record_person_name", ("Lloyd_George_Record", "_person_name")),
-        ("_Ll0yd_Ge0rge-21Rec0rd_person_name", ("Lloyd_George_Record", "_person_name")),
-    ],
-)
-def test_correctly_extract_lloyd_george_record_from_bulk_upload_file_name(
-    test_service, input, expected
-):
-    actual = test_service.extract_lloyd_george_record_from_bulk_upload_file_name(input)
-    assert actual == expected
-
-
-def test_extract_lloyd_george_from_bulk_upload_file_name_with_no_lloyd_george(
-    test_service,
-):
-    invalid_data = "12-12-2024"
-
-    with pytest.raises(InvalidFileNameException) as exc_info:
-        test_service.extract_lloyd_george_record_from_bulk_upload_file_name(
-            invalid_data
-        )
-
-    assert str(exc_info.value) == "Invalid Lloyd_George_Record separator"
-
-
-@pytest.mark.parametrize(
-    ["input", "expected"],
-    [
-        ("_John_doe-1231", ("John_doe", "-1231")),
-        ("-José María-1231", ("José María", "-1231")),
-        (
-            "-Sir. Roger Guilbert the third-1231",
-            ("Sir. Roger Guilbert the third", "-1231"),
-        ),
-        ("-José&María-Grandola&1231", ("José&María-Grandola", "&1231")),
-        (
-            "_Jim Stevens_9000000001_22.10.2010.txt",
-            ("Jim Stevens", "_9000000001_22.10.2010.txt"),
-        ),
-        (
-            'Dwain "The Rock" Johnson_9000000001_22.10.2010.txt',
-            ('Dwain "The Rock" Johnson', "_9000000001_22.10.2010.txt"),
-        ),
-    ],
-)
-def test_correctly_extract_person_name_from_bulk_upload_file_name(
-    test_service, input, expected
-):
-    actual = test_service.extract_patient_name_from_bulk_upload_file_name(input)
-    assert actual == expected
-
-
-def test_extract_person_name_from_bulk_upload_file_name_with_no_person_name(
-    test_service,
-):
-    invalid_data = "12-12-2024"
-
-    with pytest.raises(InvalidFileNameException) as exc_info:
-        test_service.extract_patient_name_from_bulk_upload_file_name(invalid_data)
-
-    assert str(exc_info.value) == "Invalid patient name"
-
-
-@pytest.mark.parametrize(
-    ["input", "expected", "expected_exception"],
-    [
-        ("_-9991211234-12012024", ("9991211234", "-12012024"), None),
-        ("_-9-99/12?11\/234-12012024", ("9991211234", "-12012024"), None),
-        ("_-9-9l9/12?11\/234-12012024", ("9991211234", "-12012024"), None),
-        (
-            "12_12_12_12_12_12_12_2024.csv",
-            "Invalid NHS number",
-            InvalidFileNameException,
-        ),
-        ("_9000000001_11_12_2025.csv", ("9000000001", "_11_12_2025.csv"), None),
-        ("_900000000111_12_2025.csv", ("9000000001", "11_12_2025.csv"), None),
-    ],
-)
-def test_correctly_extract_nhs_number_from_bulk_upload_file_name(
-    test_service, input, expected, expected_exception
-):
-    if expected_exception:
-        with pytest.raises(expected_exception) as exc_info:
-            test_service.extract_nhs_number_from_bulk_upload_file_name(input)
-        assert str(exc_info.value) == expected
-    else:
-        actual = test_service.extract_nhs_number_from_bulk_upload_file_name(input)
-        assert actual == expected
-
-
-def test_extract_nhs_number_from_bulk_upload_file_name_with_nhs_number(test_service):
-    invalid_data = "invalid_nhs_number.txt"
-
-    with pytest.raises(InvalidFileNameException) as exc_info:
-        test_service.extract_nhs_number_from_bulk_upload_file_name(invalid_data)
-
-    assert str(exc_info.value) == "Invalid NHS number"
-
-
-@pytest.mark.parametrize(
-    ["input", "expected"],
-    [
-        ("-12012024.txt", ("12", "01", "2024", ".txt")),
-        ("-12.01.2024.csv", ("12", "01", "2024", ".csv")),
-        ("-12-01-2024.txt", ("12", "01", "2024", ".txt")),
-        ("-12-01-2024.txt", ("12", "01", "2024", ".txt")),
-        ("-01-01-2024.txt", ("01", "01", "2024", ".txt")),
-        ("_13-12-2023.pdf", ("13", "12", "2023", ".pdf")),
-        ("_13.12.2023.pdf", ("13", "12", "2023", ".pdf")),
-        ("_13/12/2023.pdf", ("13", "12", "2023", ".pdf")),
-    ],
-)
-def test_correctly_extract_date_from_bulk_upload_file_name(
-    test_service, input, expected
-):
-    actual = test_service.extract_date_from_bulk_upload_file_name(input)
-    assert actual == expected
-
-
-def test_extract_data_from_bulk_upload_file_name_with_incorrect_date_format(
-    test_service,
-):
-    invalid_data = "_12-13-2024.txt"
-
-    with pytest.raises(InvalidFileNameException) as exc_info:
-        test_service.extract_date_from_bulk_upload_file_name(invalid_data)
-
-    assert str(exc_info.value) == "Invalid date format"
-
-
-@pytest.mark.parametrize(
-    ["input", "expected"],
-    [
-        (".txt", ".txt"),
-        ("cool_stuff.txt", ".txt"),
-        ("{}.[].txt", ".txt"),
-        (".csv", ".csv"),
-    ],
-)
-def test_correctly_extract_file_extension_from_bulk_upload_file_name(
-    test_service, input, expected
-):
-    actual = test_service.extract_file_extension_from_bulk_upload_file_name(input)
-    assert actual == expected
-
-
-def test_extract_file_extension_from_bulk_upload_file_name_with_incorrect_file_extension_format(
-    test_service,
-):
-    invalid_data = "txt"
-
-    with pytest.raises(InvalidFileNameException) as exc_info:
-        test_service.extract_file_extension_from_bulk_upload_file_name(invalid_data)
-
-    assert str(exc_info.value) == "Invalid file extension"
-
-
-def test_correctly_assembles_valid_file_name(test_service):
-    file_path_prefix = "/amazing-directory/"
-    first_document_number = 1
-    second_document_number = 2
-    lloyd_george_record = "Lloyd_George_Record"
-    person_name = "Jim-Stevens"
-    nhs_number = "9000000001"
-    day = "22"
-    month = "10"
-    year = "2010"
-    file_extension = ".txt"
-
-    expected = "/amazing-directory/1of2_Lloyd_George_Record_[Jim-Stevens]_[9000000001]_[22-10-2010].txt"
-    actual = test_service.assemble_valid_file_name(
-        file_path_prefix,
-        first_document_number,
-        second_document_number,
-        lloyd_george_record,
-        person_name,
-        nhs_number,
-        day,
-        month,
-        year,
-        file_extension,
-    )
-    assert actual == expected
-
-
-=======
->>>>>>> 5a6e7d90
 # TODO: Possibly needed as part of PRMT-576
 # def test_update_date_in_row(test_service):
 #     metadata_row = {"SCAN-DATE": "2025.01.01", "UPLOAD": "2025.01.01"}
