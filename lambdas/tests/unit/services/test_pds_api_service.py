import pytest
from models.pds_models import PatientDetails
from requests.models import Response
from services.pds_api_service import PdsApiService
<<<<<<< HEAD
from tests.unit.test_data.utils import load_pds_data
=======
from tests.unit.helpers.data.pds.pds_patient_response import PDS_PATIENT
>>>>>>> ae867e38
from utils.exceptions import (InvalidResourceIdException,
                              PatientNotFoundException, PdsErrorException)

pds_service = PdsApiService()


def test_fetch_patient_details_valid_returns_PatientDetails(mocker):
    nhs_number = "9000000025"

    response = Response()
    response.status_code = 200
    response._content = PDS_PATIENT

    mocker.patch(
        "services.pds_api_service.PdsApiService.fake_pds_request", return_value=response
    )

    actual = pds_service.fetch_patient_details(nhs_number)

    expected = PatientDetails(
        givenName=["Jane"],
        familyName="Smith",
        birthDate="2010-10-22",
        postalCode="LS1 6AE",
        nhsNumber="9000000009",
        superseded=False,
        restricted=False,
    )

    assert actual == expected


def test_fetch_patient_details_invalid_nhs_number_raises_InvalidResourceIdException():
    nhs_number = "000000000"

    with pytest.raises(InvalidResourceIdException):
        pds_service.fetch_patient_details(nhs_number)


def test_handle_response_200_returns_PatientDetails():
    nhs_number = "9000000025"

    response = Response()
    response.status_code = 200
    response._content = PDS_PATIENT

    actual = pds_service.handle_response(response, nhs_number)

    expected = PatientDetails(
        givenName=["Jane"],
        familyName="Smith",
        birthDate="2010-10-22",
        postalCode="LS1 6AE",
        nhsNumber="9000000009",
        superseded=False,
        restricted=False,
    )

    assert actual == expected


def test_handle_response_404_raises_PatientNotFoundException():
    nhs_number = "9000000025"

    response = Response()
    response.status_code = 404

    with pytest.raises(PatientNotFoundException):
        pds_service.handle_response(response, nhs_number)


def test_handle_response_400_raises_InvalidResourceIdException():
    nhs_number = "9000000025"

    response = Response()
    response.status_code = 400

    with pytest.raises(InvalidResourceIdException):
        pds_service.handle_response(response, nhs_number)


def test_handle_response_catch_all_raises_PdsErrorException():
    nhs_number = "9000000025"

    response = Response()
    response.status_code = 500

    with pytest.raises(PdsErrorException):
        pds_service.handle_response(response, nhs_number)
<|MERGE_RESOLUTION|>--- conflicted
+++ resolved
@@ -1,98 +1,94 @@
-import pytest
-from models.pds_models import PatientDetails
-from requests.models import Response
-from services.pds_api_service import PdsApiService
-<<<<<<< HEAD
-from tests.unit.test_data.utils import load_pds_data
-=======
-from tests.unit.helpers.data.pds.pds_patient_response import PDS_PATIENT
->>>>>>> ae867e38
-from utils.exceptions import (InvalidResourceIdException,
-                              PatientNotFoundException, PdsErrorException)
-
-pds_service = PdsApiService()
-
-
-def test_fetch_patient_details_valid_returns_PatientDetails(mocker):
-    nhs_number = "9000000025"
-
-    response = Response()
-    response.status_code = 200
-    response._content = PDS_PATIENT
-
-    mocker.patch(
-        "services.pds_api_service.PdsApiService.fake_pds_request", return_value=response
-    )
-
-    actual = pds_service.fetch_patient_details(nhs_number)
-
-    expected = PatientDetails(
-        givenName=["Jane"],
-        familyName="Smith",
-        birthDate="2010-10-22",
-        postalCode="LS1 6AE",
-        nhsNumber="9000000009",
-        superseded=False,
-        restricted=False,
-    )
-
-    assert actual == expected
-
-
-def test_fetch_patient_details_invalid_nhs_number_raises_InvalidResourceIdException():
-    nhs_number = "000000000"
-
-    with pytest.raises(InvalidResourceIdException):
-        pds_service.fetch_patient_details(nhs_number)
-
-
-def test_handle_response_200_returns_PatientDetails():
-    nhs_number = "9000000025"
-
-    response = Response()
-    response.status_code = 200
-    response._content = PDS_PATIENT
-
-    actual = pds_service.handle_response(response, nhs_number)
-
-    expected = PatientDetails(
-        givenName=["Jane"],
-        familyName="Smith",
-        birthDate="2010-10-22",
-        postalCode="LS1 6AE",
-        nhsNumber="9000000009",
-        superseded=False,
-        restricted=False,
-    )
-
-    assert actual == expected
-
-
-def test_handle_response_404_raises_PatientNotFoundException():
-    nhs_number = "9000000025"
-
-    response = Response()
-    response.status_code = 404
-
-    with pytest.raises(PatientNotFoundException):
-        pds_service.handle_response(response, nhs_number)
-
-
-def test_handle_response_400_raises_InvalidResourceIdException():
-    nhs_number = "9000000025"
-
-    response = Response()
-    response.status_code = 400
-
-    with pytest.raises(InvalidResourceIdException):
-        pds_service.handle_response(response, nhs_number)
-
-
-def test_handle_response_catch_all_raises_PdsErrorException():
-    nhs_number = "9000000025"
-
-    response = Response()
-    response.status_code = 500
-
-    with pytest.raises(PdsErrorException):
-        pds_service.handle_response(response, nhs_number)
+import pytest
+from models.pds_models import PatientDetails
+from requests.models import Response
+from services.pds_api_service import PdsApiService
+from tests.unit.helpers.data.pds.pds_patient_response import PDS_PATIENT
+from utils.exceptions import (InvalidResourceIdException,
+                              PatientNotFoundException, PdsErrorException)
+
+pds_service = PdsApiService()
+
+
+def test_fetch_patient_details_valid_returns_PatientDetails(mocker):
+    nhs_number = "9000000025"
+
+    response = Response()
+    response.status_code = 200
+    response._content = PDS_PATIENT
+
+    mocker.patch(
+        "services.pds_api_service.PdsApiService.fake_pds_request", return_value=response
+    )
+
+    actual = pds_service.fetch_patient_details(nhs_number)
+
+    expected = PatientDetails(
+        givenName=["Jane"],
+        familyName="Smith",
+        birthDate="2010-10-22",
+        postalCode="LS1 6AE",
+        nhsNumber="9000000009",
+        superseded=False,
+        restricted=False,
+    )
+
+    assert actual == expected
+
+
+def test_fetch_patient_details_invalid_nhs_number_raises_InvalidResourceIdException():
+    nhs_number = "000000000"
+
+    with pytest.raises(InvalidResourceIdException):
+        pds_service.fetch_patient_details(nhs_number)
+
+
+def test_handle_response_200_returns_PatientDetails():
+    nhs_number = "9000000025"
+
+    response = Response()
+    response.status_code = 200
+    response._content = PDS_PATIENT
+
+    actual = pds_service.handle_response(response, nhs_number)
+
+    expected = PatientDetails(
+        givenName=["Jane"],
+        familyName="Smith",
+        birthDate="2010-10-22",
+        postalCode="LS1 6AE",
+        nhsNumber="9000000009",
+        superseded=False,
+        restricted=False,
+    )
+
+    assert actual == expected
+
+
+def test_handle_response_404_raises_PatientNotFoundException():
+    nhs_number = "9000000025"
+
+    response = Response()
+    response.status_code = 404
+
+    with pytest.raises(PatientNotFoundException):
+        pds_service.handle_response(response, nhs_number)
+
+
+def test_handle_response_400_raises_InvalidResourceIdException():
+    nhs_number = "9000000025"
+
+    response = Response()
+    response.status_code = 400
+
+    with pytest.raises(InvalidResourceIdException):
+        pds_service.handle_response(response, nhs_number)
+
+
+def test_handle_response_catch_all_raises_PdsErrorException():
+    nhs_number = "9000000025"
+
+    response = Response()
+    response.status_code = 500
+
+    with pytest.raises(PdsErrorException):
+        pds_service.handle_response(response, nhs_number)