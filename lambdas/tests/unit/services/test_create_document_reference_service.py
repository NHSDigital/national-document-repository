--- conflicted
+++ resolved
@@ -22,11 +22,8 @@
 from lambdas.tests.unit.conftest import (
     MOCK_LG_BUCKET,
     MOCK_LG_TABLE_NAME,
-<<<<<<< HEAD
     MOCK_STAGING_STORE_BUCKET,
-=======
     TEST_CURRENT_GP_ODS,
->>>>>>> 210c3f55
     TEST_NHS_NUMBER,
 )
 
@@ -36,10 +33,6 @@
 @pytest.fixture
 def mock_create_doc_ref_service(mocker, set_env):
     mocker.patch("services.base.s3_service.IAMService")
-<<<<<<< HEAD
-=======
-
->>>>>>> 210c3f55
     create_doc_ref_service = CreateDocumentReferenceService()
     mocker.patch.object(create_doc_ref_service, "s3_service")
     mocker.patch.object(create_doc_ref_service, "dynamo_service")
@@ -472,14 +465,9 @@
     assert actual_document_reference == mocked_doc
     nhs_doc_class.assert_called_with(
         nhs_number=nhs_number,
-<<<<<<< HEAD
+        current_gp_ods=current_gp_ods,
         s3_bucket_name=MOCK_STAGING_STORE_BUCKET,
         sub_folder=mock_create_doc_ref_service.upload_sub_folder,
-=======
-        current_gp_ods=current_gp_ods,
-        s3_bucket_name=MOCK_ARF_BUCKET,
-        sub_folder="",
->>>>>>> 210c3f55
         reference_id=reference_id,
         content_type="text/plain",
         file_name="test1.txt",
