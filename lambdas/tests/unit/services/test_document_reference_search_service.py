import json

import pytest
from botocore.exceptions import ClientError
from models.document_reference import DocumentReference
from services.document_reference_search_service import DocumentReferenceSearchService
from tests.unit.helpers.data.dynamo.dynamo_responses import MOCK_SEARCH_RESPONSE
from utils.exceptions import DynamoServiceException
from utils.lambda_exceptions import DocumentRefSearchException

MOCK_DOCUMENT_REFERENCE = [
    DocumentReference.model_validate(MOCK_SEARCH_RESPONSE["Items"][0])
]

MOCK_FILE_SIZE = 24000

EXPECTED_RESPONSE = {
    "created": "2024-01-01T12:00:00.000Z",
    "fileName": "document.csv",
    "virusScannerResult": "Clean",
    "ID": "3d8683b9-1665-40d2-8499-6e8302d507ff",
    "fileSize": MOCK_FILE_SIZE,
}


@pytest.fixture
def patched_service(mocker, set_env):
    service = DocumentReferenceSearchService()
    mock_s3_service = mocker.patch.object(service, "s3_service")
    mocker.patch.object(mock_s3_service, "get_file_size", return_value=MOCK_FILE_SIZE)
    mocker.patch.object(service, "dynamo_service")
    mocker.patch.object(service, "fetch_documents_from_table_with_nhs_number")
    mocker.patch.object(service, "is_upload_in_process", return_value=False)
    yield service


def test_get_document_references_raise_json_error_when_no_table_list(
    patched_service, monkeypatch
):
    monkeypatch.setenv("DYNAMODB_TABLE_LIST", "")
    with pytest.raises(DocumentRefSearchException):
        patched_service.get_document_references("111111111")


def test_get_document_references_raise_validation_error(
    patched_service, validation_error
):
    patched_service.fetch_documents_from_table_with_nhs_number.side_effect = (
        validation_error
    )
    with pytest.raises(DocumentRefSearchException):
        patched_service.get_document_references("111111111")


def test_get_document_references_raise_client_error(patched_service):
    patched_service.fetch_documents_from_table_with_nhs_number.side_effect = (
        ClientError(
            {
                "Error": {
                    "Code": "test",
                    "Message": "test",
                }
            },
            "test",
        )
    )
    with pytest.raises(DocumentRefSearchException):
        patched_service.get_document_references("111111111")


def test_get_document_references_raise_dynamodb_error(patched_service):
    patched_service.fetch_documents_from_table_with_nhs_number.side_effect = (
        DynamoServiceException()
    )
    with pytest.raises(DocumentRefSearchException):
        patched_service.get_document_references("111111111")


def test_get_document_references_dynamo_return_empty_response(patched_service):
    patched_service.fetch_documents_from_table_with_nhs_number.return_value = []
    expected_results = []

    actual = patched_service.get_document_references("1111111111")

    assert actual == expected_results


def test_get_document_references_dynamo_return_successful_response_single_table(
    patched_service, monkeypatch
):
    monkeypatch.setenv("DYNAMODB_TABLE_LIST", json.dumps(["test_table"]))
<<<<<<< HEAD

    patched_service.fetch_documents_from_table_with_nhs_number.return_value = (
=======
    patched_service.fetch_documents_from_table_with_filter.return_value = (
>>>>>>> 1caa1ad6
        MOCK_DOCUMENT_REFERENCE
    )

    expected_results = [EXPECTED_RESPONSE]
    actual = patched_service.get_document_references("1111111111")

    assert actual == expected_results


def test_get_document_references_dynamo_return_successful_response_multiple_tables(
    patched_service,
):
    patched_service.fetch_documents_from_table_with_nhs_number.return_value = (
        MOCK_DOCUMENT_REFERENCE
    )
    expected_results = [EXPECTED_RESPONSE, EXPECTED_RESPONSE]

    actual = patched_service.get_document_references("1111111111")

    assert actual == expected_results


def test_get_document_references_raise_error_when_upload_is_in_process(
    patched_service,
):
    patched_service.fetch_documents_from_table_with_nhs_number.return_value = (
        MOCK_DOCUMENT_REFERENCE
    )
    patched_service.is_upload_in_process.return_value = True

    with pytest.raises(DocumentRefSearchException):
        patched_service.get_document_references("111111111")<|MERGE_RESOLUTION|>--- conflicted
+++ resolved
@@ -89,15 +89,10 @@
     patched_service, monkeypatch
 ):
     monkeypatch.setenv("DYNAMODB_TABLE_LIST", json.dumps(["test_table"]))
-<<<<<<< HEAD
 
     patched_service.fetch_documents_from_table_with_nhs_number.return_value = (
-=======
-    patched_service.fetch_documents_from_table_with_filter.return_value = (
->>>>>>> 1caa1ad6
         MOCK_DOCUMENT_REFERENCE
     )
-
     expected_results = [EXPECTED_RESPONSE]
     actual = patched_service.get_document_references("1111111111")
 
