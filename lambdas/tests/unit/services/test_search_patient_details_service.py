import pytest
from models.pds_models import PatientDetails
from services.search_patient_details_service import SearchPatientDetailsService
from tests.unit.conftest import TEST_UUID
from utils.exceptions import (
    InvalidResourceIdException,
    PatientNotFoundException,
    PdsErrorException,
    UserNotAuthorisedException,
)
from utils.lambda_exceptions import SearchPatientException
from utils.request_context import request_context

USER_VALID_ODS_CODE = "ABC123"
PATIENT_VALID_ODS_CODE = "XYZ789"
EMPTY_ODS_CODE = ""


@pytest.fixture(scope="function")
def mock_service(set_env, request, mocker):
    request_context.authorization = {"ndr_session_id": TEST_UUID}
    user_role, user_ods_code = request.param
    service = SearchPatientDetailsService(user_role, user_ods_code)
<<<<<<< HEAD
    mocker.patch.object(service, "manage_user_session_service")
=======
    mocker.patch.object(service, "ssm_service")
    mocker.patch.object(service, "db_service")
    mocker.patch.object(service, "auth_service")
    mocker.patch.object(service, "feature_flag_service")
>>>>>>> 8eaf18fc
    return service


@pytest.fixture()
def mock_pds_service_fetch(mocker):
    pds_service_response = PatientDetails(
        givenName=["Jane"],
        familyName="Smith",
        birthDate="2010-10-22",
        postalCode="LS1 6AE",
        nhsNumber="9000000009",
        superseded=False,
        restricted=False,
        generalPracticeOds="Y12345",
        active=True,
    )
    mock_pds_service_fetch = mocker.patch(
        "services.patient_search_service.PatientSearch.fetch_patient_details"
    )
    mock_pds_service_fetch.return_value = pds_service_response
    yield mock_pds_service_fetch


@pytest.fixture()
def mock_check_if_user_authorise(mocker, mock_service):
    yield mocker.patch.object(mock_service, "check_if_user_authorise")


@pytest.mark.parametrize(
    "mock_service",
    (
        ("GP_ADMIN", USER_VALID_ODS_CODE),
        ("GP_CLINICAL", USER_VALID_ODS_CODE),
        ("PCSE", ""),
    ),
    indirect=True,
)
def test_check_if_user_authorise_valid(mock_service):
    try:
        expected_ods = mock_service.user_ods_code
        mock_service.check_if_user_authorise(expected_ods)
    except UserNotAuthorisedException as e:
        assert False, e


@pytest.mark.parametrize(
    "mock_service",
    (
        ("GP_ADMIN", USER_VALID_ODS_CODE),
        ("PCSE", ""),
    ),
    indirect=True,
)
def test_check_if_user_authorise_valid_when_arf_is_on(mocker, mock_service):
    try:
        mock_function = mocker.patch.object(
            mock_service.feature_flag_service, "get_feature_flags_by_flag"
        )
        mock_function.return_value = {"uploadArfWorkflowEnabled": True}
        mock_service.check_if_user_authorise("SUSP")
    except UserNotAuthorisedException as e:
        assert False, e


@pytest.mark.parametrize(
    "mock_service",
    (
        ("GP_ADMIN", USER_VALID_ODS_CODE),
        ("GP_ADMIN", EMPTY_ODS_CODE),
        ("GP_CLINICAL", USER_VALID_ODS_CODE),
        ("GP_CLINICAL", EMPTY_ODS_CODE),
        ("PCSE", EMPTY_ODS_CODE),
        ("PCSE", PATIENT_VALID_ODS_CODE),
        ("Not_valid", PATIENT_VALID_ODS_CODE),
        ("Not_valid", EMPTY_ODS_CODE),
    ),
    indirect=True,
)
def test_check_if_user_authorise_raise_error(mock_service):
    with pytest.raises(UserNotAuthorisedException):
        mock_service.check_if_user_authorise(PATIENT_VALID_ODS_CODE)


@pytest.mark.parametrize(
    "mock_service",
    (
        ("GP_ADMIN", USER_VALID_ODS_CODE),
        ("GP_ADMIN", EMPTY_ODS_CODE),
        ("GP_CLINICAL", USER_VALID_ODS_CODE),
        ("GP_CLINICAL", EMPTY_ODS_CODE),
    ),
    indirect=True,
)
def test_check_if_user_authorise_raise_error_arf_off_inactive_patient(
    mocker, mock_service
):
    mock_function = mocker.patch.object(
        mock_service.feature_flag_service, "get_feature_flags_by_flag"
    )
    mock_function.return_value = {"uploadArfWorkflowEnabled": False}
    with pytest.raises(UserNotAuthorisedException):
        mock_service.check_if_user_authorise("")


@pytest.mark.parametrize(
    "mock_service",
    (("GP_ADMIN", USER_VALID_ODS_CODE), ("GP_ADMIN", EMPTY_ODS_CODE)),
    indirect=True,
)
def test_handle_search_patient_request_valid(
    mock_service,
    mock_pds_service_fetch,
    mock_check_if_user_authorise,
):

    expected_response = (
        '{"givenName":["Jane"],"familyName":"Smith","birthDate":"2010-10-22","postalCode":"LS1 '
        '6AE","nhsNumber":"9000000009","superseded":false,"restricted":false,'
        '"active":true,"deceased":false}'
    )

    actual_response = mock_service.handle_search_patient_request("9000000009")

    mock_check_if_user_authorise.assert_called()
    mock_pds_service_fetch.assert_called_with("9000000009")
    assert actual_response == expected_response


@pytest.mark.parametrize(
    "mock_service",
    (("GP_ADMIN", USER_VALID_ODS_CODE), ("GP_ADMIN", EMPTY_ODS_CODE)),
    indirect=True,
)
def test_handle_search_patient_request_valid_skip_authorisation_check_when_patient_is_deceased(
    mock_service,
    mock_pds_service_fetch,
    mock_check_if_user_authorise,
):
    pds_service_response = PatientDetails(
        givenName=["Jane"],
        familyName="Smith",
        birthDate="2010-10-22",
        postalCode="LS1 6AE",
        nhsNumber="9000000009",
        superseded=False,
        restricted=False,
        generalPracticeOds="Y12345",
        active=True,
        deceased=True,
    )
    expected_response = (
        '{"givenName":["Jane"],"familyName":"Smith","birthDate":"2010-10-22","postalCode":"LS1 '
        '6AE","nhsNumber":"9000000009","superseded":false,"restricted":false,'
        '"active":true,"deceased":true}'
    )
    mock_pds_service_fetch.return_value = pds_service_response

    actual_response = mock_service.handle_search_patient_request("9000000009")

    mock_check_if_user_authorise.assert_not_called()
    mock_pds_service_fetch.assert_called_with("9000000009")
    assert actual_response == expected_response


@pytest.mark.parametrize(
    "mock_service",
    (("GP_ADMIN", USER_VALID_ODS_CODE), ("GP_ADMIN", EMPTY_ODS_CODE)),
    indirect=True,
)
def test_handle_search_patient_request_raise_error_when_patient_not_found(
    mock_service, mock_pds_service_fetch
):
    mock_pds_service_fetch.side_effect = PatientNotFoundException()
    with pytest.raises(SearchPatientException):
        mock_service.handle_search_patient_request("9000000009")

    mock_pds_service_fetch.assert_called_with("9000000009")


@pytest.mark.parametrize(
    "mock_service",
    (("GP_ADMIN", USER_VALID_ODS_CODE), ("GP_ADMIN", EMPTY_ODS_CODE)),
    indirect=True,
)
def test_handle_search_patient_request_raise_error_when_user_is_not_auth(
    mock_service, mock_pds_service_fetch, mock_check_if_user_authorise
):
    mock_check_if_user_authorise.side_effect = UserNotAuthorisedException()
    with pytest.raises(SearchPatientException):
        mock_service.handle_search_patient_request("9000000009")

    mock_pds_service_fetch.assert_called_with("9000000009")
    mock_check_if_user_authorise.assert_called()


@pytest.mark.parametrize(
    "mock_service",
    (("GP_ADMIN", USER_VALID_ODS_CODE), ("GP_ADMIN", EMPTY_ODS_CODE)),
    indirect=True,
)
def test_handle_search_patient_request_raise_error_when_invalid_patient(
    mock_service, mock_pds_service_fetch, mock_check_if_user_authorise
):
    mock_pds_service_fetch.side_effect = InvalidResourceIdException()
    with pytest.raises(SearchPatientException):
        mock_service.handle_search_patient_request("9000000009")

    mock_pds_service_fetch.assert_called_with("9000000009")
    mock_check_if_user_authorise.assert_not_called()


@pytest.mark.parametrize(
    "mock_service",
    (("GP_ADMIN", USER_VALID_ODS_CODE), ("GP_ADMIN", EMPTY_ODS_CODE)),
    indirect=True,
)
def test_handle_search_patient_request_raise_error_when_pds_error(
    mock_service, mock_pds_service_fetch, mock_check_if_user_authorise
):
    mock_pds_service_fetch.side_effect = PdsErrorException()

    with pytest.raises(SearchPatientException):
        mock_service.handle_search_patient_request("9000000009")

    mock_pds_service_fetch.assert_called_with("9000000009")
    mock_check_if_user_authorise.assert_not_called()<|MERGE_RESOLUTION|>--- conflicted
+++ resolved
@@ -21,14 +21,9 @@
     request_context.authorization = {"ndr_session_id": TEST_UUID}
     user_role, user_ods_code = request.param
     service = SearchPatientDetailsService(user_role, user_ods_code)
-<<<<<<< HEAD
     mocker.patch.object(service, "manage_user_session_service")
-=======
-    mocker.patch.object(service, "ssm_service")
-    mocker.patch.object(service, "db_service")
-    mocker.patch.object(service, "auth_service")
+
     mocker.patch.object(service, "feature_flag_service")
->>>>>>> 8eaf18fc
     return service
 
 
