import pytest
from botocore.exceptions import ClientError
from enums.virus_scan_result import VirusScanResult
from freezegun import freeze_time
from services.bulk_upload_service import BulkUploadService
<<<<<<< HEAD
from tests.unit.conftest import (MOCK_BULK_UPLOAD_DYNAMODB, MOCK_LG_BUCKET,
                                 MOCK_LG_METADATA_SQS_QUEUE,
                                 MOCK_LG_STAGING_STORE_BUCKET,
                                 MOCK_LG_TABLE_NAME, TEST_OBJECT_KEY)
from tests.unit.helpers.data.bulk_upload.test_data import (
    TEST_DOCUMENT_REFERENCE, TEST_DOCUMENT_REFERENCE_LIST, TEST_FILE_METADATA,
    TEST_NHS_NUMBER_FOR_BULK_UPLOAD, TEST_SQS_MESSAGE,
    TEST_SQS_MESSAGE_WITH_INVALID_FILENAME, TEST_STAGING_METADATA,
    TEST_STAGING_METADATA_WITH_INVALID_FILENAME)
from utils.exceptions import (DocumentInfectedException,
                              InvalidMessageException, S3FileNotFoundException,
                              TagNotFoundException, VirusScanFailedException,
                              VirusScanNoResultException)
=======
from tests.unit.conftest import (MOCK_LG_BUCKET, MOCK_LG_STAGING_STORE_BUCKET,
                                 MOCK_LG_TABLE_NAME, TEST_OBJECT_KEY)
from tests.unit.helpers.data.bulk_upload.test_data import (
    TEST_DOCUMENT_REFERENCE, TEST_DOCUMENT_REFERENCE_LIST, TEST_FILE_METADATA,
    TEST_NHS_NUMBER_FOR_BULK_UPLOAD, TEST_SQS_MESSAGE, TEST_STAGING_METADATA,
    TEST_STAGING_METADATA_WITH_INVALID_FILENAME)
from utils.exceptions import InvalidMessageException
>>>>>>> a382d975
from utils.lloyd_george_validator import LGInvalidFilesException


@pytest.fixture
def mock_uuid(mocker):
    test_uuid = TEST_OBJECT_KEY
    mocker.patch("uuid.uuid4", return_value=test_uuid)
    yield test_uuid


@pytest.fixture
def mock_check_virus_result(mocker):
    yield mocker.patch.object(BulkUploadService, "check_virus_result")


@pytest.fixture
def mock_validate_files(mocker):
    yield mocker.patch.object(BulkUploadService, "validate_files")


def test_handle_sqs_message_calls_create_lg_records_and_copy_files_when_validation_passed(
    set_env, mocker, mock_uuid, mock_check_virus_result, mock_validate_files
):
    mock_create_lg_records_and_copy_files = mocker.patch.object(
        BulkUploadService, "create_lg_records_and_copy_files"
    )
    mock_report_upload_complete = mocker.patch.object(
        BulkUploadService, "report_upload_complete"
    )

    mock_validate_files.return_value = None

    service = BulkUploadService()
    service.handle_sqs_message(message=TEST_SQS_MESSAGE)

    mock_create_lg_records_and_copy_files.assert_called_with(TEST_STAGING_METADATA)
    mock_report_upload_complete.assert_called()


def test_handle_sqs_message_calls_report_upload_failure_when_lg_file_are_invalid(
    set_env, mocker, mock_uuid, mock_validate_files
):
    mock_create_lg_records_and_copy_files = mocker.patch.object(
        BulkUploadService, "create_lg_records_and_copy_files"
    )
    mock_report_upload_failure = mocker.patch.object(
        BulkUploadService, "report_upload_failure"
    )
    mocked_error = LGInvalidFilesException(
        "One or more of the files do not match naming convention"
    )
    mock_validate_files.side_effect = mocked_error

    service = BulkUploadService()
    service.handle_sqs_message(message=TEST_SQS_MESSAGE_WITH_INVALID_FILENAME)

    mock_create_lg_records_and_copy_files.assert_not_called()
    mock_report_upload_failure.assert_called_with(
        TEST_STAGING_METADATA_WITH_INVALID_FILENAME, str(mocked_error)
    )


def test_handle_sqs_message_report_failure_when_document_is_infected(
    set_env, mocker, mock_uuid, mock_validate_files, mock_check_virus_result
):
    mock_check_virus_result.side_effect = DocumentInfectedException
    mock_report_upload_failure = mocker.patch.object(
        BulkUploadService, "report_upload_failure"
    )
    mock_create_lg_records_and_copy_files = mocker.patch.object(
        BulkUploadService, "create_lg_records_and_copy_files"
    )

    service = BulkUploadService()
    service.handle_sqs_message(message=TEST_SQS_MESSAGE)

    mock_report_upload_failure.assert_called_with(
        TEST_STAGING_METADATA, "One or more of the files failed virus scanner check"
    )
    mock_create_lg_records_and_copy_files.assert_not_called()


def test_handle_sqs_message_report_failure_when_document_not_exist(
    set_env, mocker, mock_uuid, mock_validate_files, mock_check_virus_result
):
    mock_check_virus_result.side_effect = S3FileNotFoundException
    mock_report_upload_failure = mocker.patch.object(
        BulkUploadService, "report_upload_failure"
    )

    service = BulkUploadService()
    service.handle_sqs_message(message=TEST_SQS_MESSAGE)

    mock_report_upload_failure.assert_called_with(
        TEST_STAGING_METADATA,
        "One or more of the files is not accessible from staging bucket",
    )


def test_handle_sqs_message_put_message_back_to_queue_when_virus_scan_result_not_available(
    set_env, mocker, mock_uuid, mock_validate_files, mock_check_virus_result
):
    mock_check_virus_result.side_effect = VirusScanNoResultException
    mock_report_upload_failure = mocker.patch.object(
        BulkUploadService, "report_upload_failure"
    )
    mock_create_lg_records_and_copy_files = mocker.patch.object(
        BulkUploadService, "create_lg_records_and_copy_files"
    )
    mock_put_message_back_to_queue = mocker.patch.object(
        BulkUploadService, "put_message_back_to_queue"
    )

    service = BulkUploadService()
    service.handle_sqs_message(message=TEST_SQS_MESSAGE)

    mock_put_message_back_to_queue.assert_called_with(TEST_STAGING_METADATA)

    mock_report_upload_failure.assert_not_called()
    mock_create_lg_records_and_copy_files.assert_not_called()


def test_handle_sqs_message_rollback_transaction_when_validation_pass_but_file_transfer_failed_halfway(
    set_env, mocker, mock_uuid, mock_check_virus_result
):
    mocked_rollback_transaction = mocker.patch.object(
        BulkUploadService, "rollback_transaction"
    )
    mocked_report_upload_failure = mocker.patch.object(
        BulkUploadService, "report_upload_failure"
    )
    service = BulkUploadService()
    service.s3_service = mocker.MagicMock()
    service.dynamo_service = mocker.MagicMock()
    service.validate_files = mocker.MagicMock()

    mock_client_error = ClientError(
        {"Error": {"Code": "404", "Message": "Object not found in bucket"}},
        "GetObject",
    )

    # simulate a client error occur when copying the 3rd file
    service.s3_service.copy_across_bucket.side_effect = [None, None, mock_client_error]

    service.handle_sqs_message(message=TEST_SQS_MESSAGE)

    mocked_rollback_transaction.assert_called()
    mocked_report_upload_failure.assert_called()


def test_handle_sqs_message_raise_InvalidMessageException_when_failed_to_extract_data_from_message(
    set_env, mocker
):
    invalid_message = {"body": "invalid content"}
    mock_create_lg_records_and_copy_files = mocker.patch.object(
        BulkUploadService, "create_lg_records_and_copy_files"
    )

    service = BulkUploadService()
    with pytest.raises(InvalidMessageException):
        service.handle_sqs_message(invalid_message)

    mock_create_lg_records_and_copy_files.assert_not_called()


def test_validate_files_raise_LGInvalidFilesException_when_file_names_invalid(set_env):
    service = BulkUploadService()

    with pytest.raises(LGInvalidFilesException):
        service.validate_files(TEST_STAGING_METADATA_WITH_INVALID_FILENAME)


def test_check_virus_result_raise_no_error_when_all_files_are_clean(
    set_env, mocker, caplog
):
    service = BulkUploadService()
    service.s3_service = mocker.MagicMock()
    service.s3_service.get_tag_value.return_value = VirusScanResult.CLEAN

    service.check_virus_result(TEST_STAGING_METADATA)

    assert (
        caplog.records[-1].message
        == f"Verified that all documents for patient {TEST_STAGING_METADATA.nhs_number} are clean."
    )


def test_check_virus_result_raise_VirusScanNoResultException_when_one_file_not_scanned(
    set_env, mocker
):
    service = BulkUploadService()
    service.s3_service = mocker.MagicMock()

    service.s3_service.get_tag_value.side_effect = [
        VirusScanResult.CLEAN,
        VirusScanResult.CLEAN,
        TagNotFoundException,  # the 3rd file is not scanned yet
    ]

    with pytest.raises(VirusScanNoResultException):
        service.check_virus_result(TEST_STAGING_METADATA)


def test_check_virus_result_raise_DocumentInfectedException_when_one_file_was_infected(
    set_env, mocker
):
    service = BulkUploadService()
    service.s3_service = mocker.MagicMock()

    service.s3_service.get_tag_value.side_effect = [
        VirusScanResult.CLEAN,
        VirusScanResult.INFECTED,
        VirusScanResult.CLEAN,
    ]

    with pytest.raises(DocumentInfectedException):
        service.check_virus_result(TEST_STAGING_METADATA)


def test_check_virus_result_raise_S3FileNotFoundException_when_one_file_not_exist_in_bucket(
    set_env, mocker
):
    service = BulkUploadService()
    service.s3_service = mocker.MagicMock()

    mock_s3_exception = ClientError(
        {"Error": {"Code": "AccessDenied", "Message": "Access Denied"}},
        "GetObjectTagging",
    )

    service.s3_service.get_tag_value.side_effect = [
        VirusScanResult.CLEAN,
        VirusScanResult.CLEAN,
        mock_s3_exception,
    ]

    with pytest.raises(S3FileNotFoundException):
        service.check_virus_result(TEST_STAGING_METADATA)


def test_check_virus_result_raise_VirusScanFailedException_for_special_cases(
    set_env, mocker
):
    service = BulkUploadService()
    service.s3_service = mocker.MagicMock()

    cases_to_test_for = [
        VirusScanResult.UNSCANNABLE,
        VirusScanResult.ERROR,
        VirusScanResult.INFECTED_ALLOWED,
        "some_other_unexpected_value",
    ]

    for tag_value in cases_to_test_for:
        service.s3_service.get_tag_value.return_value = tag_value
        with pytest.raises(VirusScanFailedException):
            service.check_virus_result(TEST_STAGING_METADATA)


def test_put_message_back_to_queue(set_env, mocker):
    service = BulkUploadService()
    service.sqs_service = mocker.MagicMock()

    service.put_message_back_to_queue(TEST_STAGING_METADATA)

    service.sqs_service.send_message_with_nhs_number_attr.assert_called_with(
        queue_url=MOCK_LG_METADATA_SQS_QUEUE,
        message_body=TEST_STAGING_METADATA.model_dump_json(by_alias=True),
        nhs_number=TEST_STAGING_METADATA.nhs_number,
        delay_seconds=60 * 5,
    )


def test_create_lg_records_and_copy_files(set_env, mocker, mock_uuid):
    service = BulkUploadService()
    service.s3_service = mocker.MagicMock()
    service.dynamo_service = mocker.MagicMock()
    service.convert_to_document_reference = mocker.MagicMock(
        return_value=TEST_DOCUMENT_REFERENCE
    )

    service.create_lg_records_and_copy_files(TEST_STAGING_METADATA)

    nhs_number = TEST_STAGING_METADATA.nhs_number

    for file in TEST_STAGING_METADATA.files:
        expected_source_file_key = BulkUploadService.strip_leading_slash(file.file_path)
        expected_dest_file_key = f"{nhs_number}/{mock_uuid}"
        service.s3_service.copy_across_bucket.assert_any_call(
            source_bucket=MOCK_LG_STAGING_STORE_BUCKET,
            source_file_key=expected_source_file_key,
            dest_bucket=MOCK_LG_BUCKET,
            dest_file_key=expected_dest_file_key,
        )
    assert service.s3_service.copy_across_bucket.call_count == 3

    service.dynamo_service.create_item.assert_any_call(
        table_name=MOCK_LG_TABLE_NAME, item=TEST_DOCUMENT_REFERENCE.to_dict()
    )
    assert service.dynamo_service.create_item.call_count == 3


def test_convert_to_document_reference(set_env, mock_uuid):
    service = BulkUploadService()

    expected = TEST_DOCUMENT_REFERENCE
    actual = service.convert_to_document_reference(
        file_metadata=TEST_FILE_METADATA, nhs_number=TEST_STAGING_METADATA.nhs_number
    )

    # exclude the `created` timestamp from comparison
    actual.created = "mock_timestamp"
    expected.created = "mock_timestamp"

    assert actual == expected


def test_rollback_transaction(set_env, mocker, mock_uuid):
    service = BulkUploadService()
    service.s3_service = mocker.MagicMock()
    service.dynamo_service = mocker.MagicMock()

    service.dynamo_records_in_transaction = TEST_DOCUMENT_REFERENCE_LIST
    service.dest_bucket_files_in_transaction = [
        f"{TEST_NHS_NUMBER_FOR_BULK_UPLOAD}/mock_uuid_1",
        f"{TEST_NHS_NUMBER_FOR_BULK_UPLOAD}/mock_uuid_2",
    ]

    service.rollback_transaction()

    service.dynamo_service.delete_item.assert_called_with(
        table_name=MOCK_LG_TABLE_NAME, key={"ID": mock_uuid}
    )
    assert service.dynamo_service.delete_item.call_count == len(
        TEST_DOCUMENT_REFERENCE_LIST
    )

    service.s3_service.delete_object.assert_any_call(
        s3_bucket_name=MOCK_LG_BUCKET,
        file_key=f"{TEST_NHS_NUMBER_FOR_BULK_UPLOAD}/mock_uuid_1",
    )
    service.s3_service.delete_object.assert_any_call(
        s3_bucket_name=MOCK_LG_BUCKET,
        file_key=f"{TEST_NHS_NUMBER_FOR_BULK_UPLOAD}/mock_uuid_2",
    )
    assert service.s3_service.delete_object.call_count == 2


@freeze_time("2023-10-1 13:00:00")
def test_report_upload_complete_add_record_to_dynamodb(set_env, mocker, mock_uuid):
    service = BulkUploadService()
    service.dynamo_service = mocker.MagicMock()

    service.report_upload_complete(TEST_STAGING_METADATA)

    assert service.dynamo_service.create_item.call_count == len(
        TEST_STAGING_METADATA.files
    )

    for file in TEST_STAGING_METADATA.files:
        expected_dynamo_db_record = {
            "Date": "2023-10-01",
            "FilePath": file.file_path,
            "ID": mock_uuid,
            "NhsNumber": TEST_STAGING_METADATA.nhs_number,
            "Timestamp": 1696165200,
            "UploadStatus": "complete",
        }
        service.dynamo_service.create_item.assert_any_call(
            item=expected_dynamo_db_record, table_name=MOCK_BULK_UPLOAD_DYNAMODB
        )


@freeze_time("2023-10-2 13:00:00")
def test_report_upload_failure_add_record_to_dynamodb(set_env, mocker, mock_uuid):
    service = BulkUploadService()
    service.dynamo_service = mocker.MagicMock()

    mock_failure_reason = "File name invalid"
    service.report_upload_failure(
        TEST_STAGING_METADATA, failure_reason=mock_failure_reason
    )

    for file in TEST_STAGING_METADATA.files:
        expected_dynamo_db_record = {
            "Date": "2023-10-02",
            "FilePath": file.file_path,
            "ID": mock_uuid,
            "NhsNumber": TEST_STAGING_METADATA.nhs_number,
            "Timestamp": 1696251600,
            "UploadStatus": "failed",
            "FailureReason": mock_failure_reason,
        }
        service.dynamo_service.create_item.assert_any_call(
            item=expected_dynamo_db_record, table_name=MOCK_BULK_UPLOAD_DYNAMODB
        )<|MERGE_RESOLUTION|>--- conflicted
+++ resolved
@@ -3,8 +3,7 @@
 from enums.virus_scan_result import VirusScanResult
 from freezegun import freeze_time
 from services.bulk_upload_service import BulkUploadService
-<<<<<<< HEAD
-from tests.unit.conftest import (MOCK_BULK_UPLOAD_DYNAMODB, MOCK_LG_BUCKET,
+from tests.unit.conftest import (MOCK_BULK_REPORT_TABLE_NAME, MOCK_LG_BUCKET,
                                  MOCK_LG_METADATA_SQS_QUEUE,
                                  MOCK_LG_STAGING_STORE_BUCKET,
                                  MOCK_LG_TABLE_NAME, TEST_OBJECT_KEY)
@@ -17,15 +16,6 @@
                               InvalidMessageException, S3FileNotFoundException,
                               TagNotFoundException, VirusScanFailedException,
                               VirusScanNoResultException)
-=======
-from tests.unit.conftest import (MOCK_LG_BUCKET, MOCK_LG_STAGING_STORE_BUCKET,
-                                 MOCK_LG_TABLE_NAME, TEST_OBJECT_KEY)
-from tests.unit.helpers.data.bulk_upload.test_data import (
-    TEST_DOCUMENT_REFERENCE, TEST_DOCUMENT_REFERENCE_LIST, TEST_FILE_METADATA,
-    TEST_NHS_NUMBER_FOR_BULK_UPLOAD, TEST_SQS_MESSAGE, TEST_STAGING_METADATA,
-    TEST_STAGING_METADATA_WITH_INVALID_FILENAME)
-from utils.exceptions import InvalidMessageException
->>>>>>> a382d975
 from utils.lloyd_george_validator import LGInvalidFilesException
 
 
@@ -395,7 +385,7 @@
             "UploadStatus": "complete",
         }
         service.dynamo_service.create_item.assert_any_call(
-            item=expected_dynamo_db_record, table_name=MOCK_BULK_UPLOAD_DYNAMODB
+            item=expected_dynamo_db_record, table_name=MOCK_BULK_REPORT_TABLE_NAME
         )
 
 
@@ -420,5 +410,5 @@
             "FailureReason": mock_failure_reason,
         }
         service.dynamo_service.create_item.assert_any_call(
-            item=expected_dynamo_db_record, table_name=MOCK_BULK_UPLOAD_DYNAMODB
+            item=expected_dynamo_db_record, table_name=MOCK_BULK_REPORT_TABLE_NAME
         )