<<<<<<< HEAD
import json
import os
from json import JSONDecodeError

from enums.lambda_error import LambdaError
from enums.logging_app_interaction import LoggingAppInteraction
from models.sqs.pdf_stitching_sqs_message import PdfStitchingSqsMessage
from pydantic import ValidationError
from services.pdf_stitching_service import PdfStitchingService
from utils.audit_logging_setup import LoggingService
from utils.decorators.ensure_env_var import ensure_environment_variables
from utils.decorators.override_error_check import override_error_check
from utils.decorators.set_audit_arg import set_request_context_for_logging
from utils.decorators.validate_sqs_message_event import validate_sqs_event
from utils.lambda_exceptions import PdfStitchingException
from utils.lambda_response import ApiGatewayResponse
from utils.request_context import request_context

logger = LoggingService(__name__)


@set_request_context_for_logging
@ensure_environment_variables(
    names=[
        "LLOYD_GEORGE_BUCKET_NAME",
        "LLOYD_GEORGE_DYNAMODB_NAME",
        "UNSTITCHED_LLOYD_GEORGE_DYNAMODB_NAME",
        "PDF_STITCHING_SQS_URL",
        "APIM_API_URL",
        "NRL_SQS_URL",
    ]
)
@override_error_check
def lambda_handler(event, context):
    pdf_stitching_service = PdfStitchingService()
    if any(
        record.get("eventSource") == "aws:sqs" for record in event.get("Records", [])
    ):
        return handle_sqs_request(event, pdf_stitching_service)
    else:
        return handle_manual_trigger(event, pdf_stitching_service)


@validate_sqs_event
def handle_sqs_request(event, pdf_stitching_service):
    request_context.app_interaction = LoggingAppInteraction.STITCH_RECORD.value

    logger.info("Received PDF Stitching SQS message event")
    event_message_records = event.get("Records")

    for message in event_message_records:
        try:
            request_context.patient_nhs_no = ""
            message_body = json.loads(message.get("body", ""))
            stitching_message = PdfStitchingSqsMessage.model_validate(message_body)
            request_context.patient_nhs_no = stitching_message.nhs_number
            pdf_stitching_service.process_message(stitching_message=stitching_message)
        except (JSONDecodeError, ValidationError) as e:
            logger.error("Malformed PDF Stitching SQS message")
            logger.error(
                f"Failed to parse PDF stitching from SQS message: {str(e)}",
                {"Results": "Failed to stitch PDF"},
            )
            raise e
        except PdfStitchingException as e:
            if e.error is LambdaError.StitchRollbackError:
                return ApiGatewayResponse(
                    500, "Failed to process PDF stitching SQS message", "GET"
                ).create_api_gateway_response()
            raise e

    return ApiGatewayResponse(
        200, "Successfully processed PDF stitching SQS message", "GET"
    ).create_api_gateway_response()


def handle_manual_trigger(event, pdf_stitching_service):
    logger.info("Received PDF Stitching manual trigger event")
    ods_code = event.get("odsCode")
    if not ods_code:
        return ApiGatewayResponse(
            400, "No ODS code", "GET"
        ).create_api_gateway_response()

    pdf_stitching_service.process_manual_trigger(
        ods_code=ods_code, queue_url=os.environ["PDF_STITCHING_SQS_URL"]
    )

    return ApiGatewayResponse(
        200, "Successfully processed PDF stitching for a manual trigger", "GET"
    ).create_api_gateway_response()
=======
import json
import os
from json import JSONDecodeError

from enums.lambda_error import LambdaError
from enums.logging_app_interaction import LoggingAppInteraction
from models.sqs.pdf_stitching_sqs_message import PdfStitchingSqsMessage
from pydantic import ValidationError
from services.pdf_stitching_service import PdfStitchingService
from utils.audit_logging_setup import LoggingService
from utils.decorators.ensure_env_var import ensure_environment_variables
from utils.decorators.override_error_check import override_error_check
from utils.decorators.set_audit_arg import set_request_context_for_logging
from utils.decorators.validate_sqs_message_event import validate_sqs_event
from utils.lambda_exceptions import PdfStitchingException
from utils.lambda_response import ApiGatewayResponse
from utils.request_context import request_context

logger = LoggingService(__name__)


@set_request_context_for_logging
@ensure_environment_variables(
    names=[
        "LLOYD_GEORGE_BUCKET_NAME",
        "LLOYD_GEORGE_DYNAMODB_NAME",
        "UNSTITCHED_LLOYD_GEORGE_DYNAMODB_NAME",
        "PDF_STITCHING_SQS_URL",
        "APIM_API_URL",
        "NRL_SQS_URL",
    ]
)
@override_error_check
def lambda_handler(event, context):
    pdf_stitching_service = PdfStitchingService()
    if any(
        record.get("eventSource") == "aws:sqs" for record in event.get("Records", [])
    ):
        return handle_sqs_request(event, pdf_stitching_service)
    else:
        return handle_manual_trigger(event, pdf_stitching_service)


@validate_sqs_event
def handle_sqs_request(event, pdf_stitching_service):
    request_context.app_interaction = LoggingAppInteraction.STITCH_RECORD.value
    logger.info("Received PDF Stitching SQS message event")
    event_message_records = event.get("Records", [])
    for message in event_message_records:
        try:
            request_context.patient_nhs_no = ""
            message_body = json.loads(message.get("body", ""))
            stitching_message = PdfStitchingSqsMessage.model_validate(message_body)
            request_context.patient_nhs_no = stitching_message.nhs_number
            pdf_stitching_service.process_message(stitching_message=stitching_message)
        except (JSONDecodeError, ValidationError) as e:
            logger.error(
                f"Failed to parse PDF stitching from SQS message: {str(e)}",
                {"Results": "Failed to stitch PDF"},
            )
            raise e
        except PdfStitchingException as e:
            if e.error is LambdaError.StitchRollbackError:
                return ApiGatewayResponse(
                    500, "Failed to process PDF stitching SQS message", "GET"
                ).create_api_gateway_response()
            raise e

    return ApiGatewayResponse(
        200, "Successfully processed PDF stitching SQS message", "GET"
    ).create_api_gateway_response()


def handle_manual_trigger(event, pdf_stitching_service):
    logger.info("Received PDF Stitching manual trigger event")
    ods_code = event.get("odsCode")
    if not ods_code:
        return ApiGatewayResponse(
            400, "No ODS code", "GET"
        ).create_api_gateway_response()

    pdf_stitching_service.process_manual_trigger(
        ods_code=ods_code, queue_url=os.environ["PDF_STITCHING_SQS_URL"]
    )

    return ApiGatewayResponse(
        200, "Successfully processed PDF stitching for a manual trigger", "GET"
    ).create_api_gateway_response()
>>>>>>> 8e5dfc86
<|MERGE_RESOLUTION|>--- conflicted
+++ resolved
@@ -1,96 +1,3 @@
-<<<<<<< HEAD
-import json
-import os
-from json import JSONDecodeError
-
-from enums.lambda_error import LambdaError
-from enums.logging_app_interaction import LoggingAppInteraction
-from models.sqs.pdf_stitching_sqs_message import PdfStitchingSqsMessage
-from pydantic import ValidationError
-from services.pdf_stitching_service import PdfStitchingService
-from utils.audit_logging_setup import LoggingService
-from utils.decorators.ensure_env_var import ensure_environment_variables
-from utils.decorators.override_error_check import override_error_check
-from utils.decorators.set_audit_arg import set_request_context_for_logging
-from utils.decorators.validate_sqs_message_event import validate_sqs_event
-from utils.lambda_exceptions import PdfStitchingException
-from utils.lambda_response import ApiGatewayResponse
-from utils.request_context import request_context
-
-logger = LoggingService(__name__)
-
-
-@set_request_context_for_logging
-@ensure_environment_variables(
-    names=[
-        "LLOYD_GEORGE_BUCKET_NAME",
-        "LLOYD_GEORGE_DYNAMODB_NAME",
-        "UNSTITCHED_LLOYD_GEORGE_DYNAMODB_NAME",
-        "PDF_STITCHING_SQS_URL",
-        "APIM_API_URL",
-        "NRL_SQS_URL",
-    ]
-)
-@override_error_check
-def lambda_handler(event, context):
-    pdf_stitching_service = PdfStitchingService()
-    if any(
-        record.get("eventSource") == "aws:sqs" for record in event.get("Records", [])
-    ):
-        return handle_sqs_request(event, pdf_stitching_service)
-    else:
-        return handle_manual_trigger(event, pdf_stitching_service)
-
-
-@validate_sqs_event
-def handle_sqs_request(event, pdf_stitching_service):
-    request_context.app_interaction = LoggingAppInteraction.STITCH_RECORD.value
-
-    logger.info("Received PDF Stitching SQS message event")
-    event_message_records = event.get("Records")
-
-    for message in event_message_records:
-        try:
-            request_context.patient_nhs_no = ""
-            message_body = json.loads(message.get("body", ""))
-            stitching_message = PdfStitchingSqsMessage.model_validate(message_body)
-            request_context.patient_nhs_no = stitching_message.nhs_number
-            pdf_stitching_service.process_message(stitching_message=stitching_message)
-        except (JSONDecodeError, ValidationError) as e:
-            logger.error("Malformed PDF Stitching SQS message")
-            logger.error(
-                f"Failed to parse PDF stitching from SQS message: {str(e)}",
-                {"Results": "Failed to stitch PDF"},
-            )
-            raise e
-        except PdfStitchingException as e:
-            if e.error is LambdaError.StitchRollbackError:
-                return ApiGatewayResponse(
-                    500, "Failed to process PDF stitching SQS message", "GET"
-                ).create_api_gateway_response()
-            raise e
-
-    return ApiGatewayResponse(
-        200, "Successfully processed PDF stitching SQS message", "GET"
-    ).create_api_gateway_response()
-
-
-def handle_manual_trigger(event, pdf_stitching_service):
-    logger.info("Received PDF Stitching manual trigger event")
-    ods_code = event.get("odsCode")
-    if not ods_code:
-        return ApiGatewayResponse(
-            400, "No ODS code", "GET"
-        ).create_api_gateway_response()
-
-    pdf_stitching_service.process_manual_trigger(
-        ods_code=ods_code, queue_url=os.environ["PDF_STITCHING_SQS_URL"]
-    )
-
-    return ApiGatewayResponse(
-        200, "Successfully processed PDF stitching for a manual trigger", "GET"
-    ).create_api_gateway_response()
-=======
 import json
 import os
 from json import JSONDecodeError
@@ -178,5 +85,4 @@
 
     return ApiGatewayResponse(
         200, "Successfully processed PDF stitching for a manual trigger", "GET"
-    ).create_api_gateway_response()
->>>>>>> 8e5dfc86
+    ).create_api_gateway_response()