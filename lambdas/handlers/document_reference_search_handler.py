import json
import logging
import os

from botocore.exceptions import ClientError
from enums.metadata_field_names import DocumentReferenceMetadataFields
from services.dynamo_service import DynamoDBService
from utils.exceptions import DynamoDbException, InvalidResourceIdException
from utils.lambda_response import ApiGatewayResponse
from utils.utilities import decapitalise_keys, validate_id

logger = logging.getLogger()
logger.setLevel(logging.INFO)


def lambda_handler(event, context):
    logger.info("Starting document reference search process")

    try:
        nhs_number = event["queryStringParameters"]["patientId"]
        validate_id(nhs_number)

<<<<<<< HEAD
        logger.info(f"Found table names: {os.environ['DYNAMODB_TABLE_LIST']}")

        list_of_table_names = [
            table_name.strip()
            for table_name in os.environ["DYNAMODB_TABLE_LIST"].strip("[]").split(",")
        ]
=======
        list_of_table_names = json.loads(os.environ["DYNAMODB_TABLE_LIST"])
>>>>>>> 0613309e

    except InvalidResourceIdException:
        return ApiGatewayResponse(
            400, "Invalid NHS number", "GET"
        ).create_api_gateway_response()
    except KeyError as e:
        return ApiGatewayResponse(
            400, f"An error occurred due to missing key: {str(e)}", "GET"
        ).create_api_gateway_response()

    dynamo_service = DynamoDBService()

    try:
        results = []
        for table_name in list_of_table_names:
            logger.info(f"Searching for results in {table_name}")
            response = dynamo_service.query_service(
                table_name,
                "NhsNumberIndex",
                "NhsNumber",
                nhs_number,
                [
                    DocumentReferenceMetadataFields.CREATED,
                    DocumentReferenceMetadataFields.FILE_NAME,
                    DocumentReferenceMetadataFields.VIRUS_SCAN_RESULT,
                ],
            )
            if response is None or ("Items" not in response):
                logger.error(f"Unrecognised response from DynamoDB: {response!r}")
                return ApiGatewayResponse(
                    500,
                    "Unrecognised response when searching for available documents",
                    "GET",
                ).create_api_gateway_response()

            results += response["Items"]

    except InvalidResourceIdException:
        return ApiGatewayResponse(
            500, "No data was requested to be returned in query", "GET"
        ).create_api_gateway_response()
    except ClientError as e:
        logger.error(f"Unable to connect to DynamoDB: {str(e)}")
        return ApiGatewayResponse(
            500, "An error occurred when searching for available documents", "GET"
        ).create_api_gateway_response()
    except DynamoDbException as e:
        logger.error(f"An error occurred when querying DynamoDB: {str(e)}")
        return ApiGatewayResponse(
            500,
            "An error occurred when searching for available documents",
            "GET",
        ).create_api_gateway_response()

    response = [decapitalise_keys(result) for result in results]

    if not results or not response:
        return ApiGatewayResponse(
            204, json.dumps([]), "GET"
        ).create_api_gateway_response()

    return ApiGatewayResponse(
        200, json.dumps(response), "GET"
    ).create_api_gateway_response()<|MERGE_RESOLUTION|>--- conflicted
+++ resolved
@@ -19,17 +19,9 @@
     try:
         nhs_number = event["queryStringParameters"]["patientId"]
         validate_id(nhs_number)
+        logger.info(f"Found table names: {os.environ['DYNAMODB_TABLE_LIST']}")
+        list_of_table_names = json.loads(os.environ["DYNAMODB_TABLE_LIST"])
 
-<<<<<<< HEAD
-        logger.info(f"Found table names: {os.environ['DYNAMODB_TABLE_LIST']}")
-
-        list_of_table_names = [
-            table_name.strip()
-            for table_name in os.environ["DYNAMODB_TABLE_LIST"].strip("[]").split(",")
-        ]
-=======
-        list_of_table_names = json.loads(os.environ["DYNAMODB_TABLE_LIST"])
->>>>>>> 0613309e
 
     except InvalidResourceIdException:
         return ApiGatewayResponse(
