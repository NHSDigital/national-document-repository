--- conflicted
+++ resolved
@@ -1,14 +1,10 @@
+from botocore.exceptions import ClientError
 from services.bulk_upload_service import BulkUploadService
 from utils.audit_logging_setup import LoggingService
 from utils.decorators.override_error_check import override_error_check
 from utils.decorators.set_audit_arg import set_request_context_for_logging
-<<<<<<< HEAD
 from utils.exceptions import BulkUploadException
 from utils.lambda_response import ApiGatewayResponse
-=======
-from utils.exceptions import InvalidMessageException, PdsTooManyRequestsException
-from utils.lloyd_george_validator import LGInvalidFilesException
->>>>>>> efbc8be2
 
 logger = LoggingService(__name__)
 
@@ -23,7 +19,9 @@
 
     if "Records" not in event or len(event["Records"]) < 1:
         http_status_code = 400
-        response_body = f"No sqs messages found in event: {event}. Will ignore this event"
+        response_body = (
+            f"No sqs messages found in event: {event}. Will ignore this event"
+        )
         logger.error(response_body)
 
     bulk_upload_service = BulkUploadService()
@@ -36,7 +34,6 @@
         response_body = f"Bulk upload failed with error: {error}"
         logger.error(response_body)
 
-    return ApiGatewayResponse(status_code=http_status_code,
-                              body=response_body,
-                              methods="GET"
-                              ).create_api_gateway_response()+    return ApiGatewayResponse(
+        status_code=http_status_code, body=response_body, methods="GET"
+    ).create_api_gateway_response()