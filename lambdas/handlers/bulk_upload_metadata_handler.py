--- conflicted
+++ resolved
@@ -1,24 +1,5 @@
-<<<<<<< HEAD
-import csv
-import os
-import tempfile
-import uuid
-from typing import Iterable
-
-import pydantic
-from botocore.exceptions import ClientError
-from models.staging_metadata import (
-    METADATA_FILENAME,
-    NHS_NUMBER_FIELD_NAME,
-    MetadataFile,
-    StagingMetadata,
-)
-from services.s3_service import S3Service
-from services.sqs_service import SQSService
-=======
 from models.staging_metadata import METADATA_FILENAME
 from services.bulk_upload_metadata_service import BulkUploadMetadataService
->>>>>>> e50cce21
 from utils.audit_logging_setup import LoggingService
 from utils.decorators.override_error_check import override_error_check
 from utils.decorators.set_audit_arg import set_request_context_for_logging
