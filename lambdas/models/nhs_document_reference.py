--- conflicted
+++ resolved
@@ -36,10 +36,11 @@
         self.deleted = ""
         self.virus_scanner_result = "Not Scanned"
         self.uploaded = False
-<<<<<<< HEAD
         self.sub_folder = sub_folder
         self.doc_type = doc_type
         self.file_location = self.set_file_location()
+        self.uploading = False
+        self.last_updated = date_now
 
     def set_file_location(self):
         file_location = f"s3://{self.s3_bucket_name}"
@@ -52,10 +53,6 @@
 
         file_location += f"/{self.s3_file_key}"
         return file_location
-=======
-        self.uploading = False
-        self.last_updated = date_now
->>>>>>> 8d7ea631
 
     def set_deleted(self) -> None:
         self.deleted = datetime.now(timezone.utc).strftime(DATE_FORMAT)
@@ -88,20 +85,6 @@
         return f"{self.nhs_number}/{self.id}"
 
     def __eq__(self, other):
-<<<<<<< HEAD
-        return (
-            self.id == other.id
-            and self.nhs_number == other.nhs_number
-            and self.content_type == other.content_type
-            and self.file_name == other.file_name
-            and self.created == other.created
-            and self.deleted == other.deleted
-            and self.virus_scanner_result == other.virus_scanner_result
-            and self.file_location == other.file_location
-            and self.sub_folder == other.sub_folder
-            and self.doc_type == other.doc_type
-        )
-=======
         if isinstance(other, NHSDocumentReference):
             return (
                 self.id == other.id
@@ -115,6 +98,7 @@
                 and self.uploaded == other.uploaded
                 and self.uploading == other.uploading
                 and self.last_updated == other.last_updated
+                and self.sub_folder == other.sub_folder
+                and self.doc_type == other.doc_type
             )
-        return False
->>>>>>> 8d7ea631
+        return False