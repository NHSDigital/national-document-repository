--- conflicted
+++ resolved
@@ -260,7 +260,31 @@
     }
 
     """
-<<<<<<< HEAD
+       Errors for Virus Scan lambda 
+    """
+    VirusScanNoBody = {"err_code": "VSR_4001", "message": "Missing event body"}
+    VirusScanUnclean = {
+        "err_code": "VSR_4002",
+        "message": "Virus scanner failed",
+    }
+    VirusScanTokenRequest = {
+        "err_code": "VSR_5001",
+        "message": "Virus scanner failed to fetch token",
+    }
+    VirusScanNoToken = {
+        "err_code": "VSR_5002",
+        "message": "Virus scanner failed to create new token",
+    }
+    VirusScanFailedRequest = {
+        "err_code": "VSR_5003",
+        "message": "Virus scanner failed request",
+    }
+    VirusScanAWSFailure = {
+        "err_code": "VSR_5004",
+        "message": "Failed to fetch parameters from SSM param store",
+    }
+
+    """
            Errors for Upload Confirm Result lambda 
         """
     UploadConfirmResultMissingBody = {
@@ -286,30 +310,6 @@
     UploadConfirmResultAWSFailure = {
         "err_code": "VSR_5004",
         "message": "Error occurred with an AWS service",
-=======
-       Errors for Virus Scan lambda 
-    """
-    VirusScanNoBody = {"err_code": "VSR_4001", "message": "Missing event body"}
-    VirusScanUnclean = {
-        "err_code": "VSR_4002",
-        "message": "Virus scanner failed",
-    }
-    VirusScanTokenRequest = {
-        "err_code": "VSR_5001",
-        "message": "Virus scanner failed to fetch token",
-    }
-    VirusScanNoToken = {
-        "err_code": "VSR_5002",
-        "message": "Virus scanner failed to create new token",
-    }
-    VirusScanFailedRequest = {
-        "err_code": "VSR_5003",
-        "message": "Virus scanner failed request",
-    }
-    VirusScanAWSFailure = {
-        "err_code": "VSR_5004",
-        "message": "Failed to fetch parameters from SSM param store",
->>>>>>> 4dd5c203
     }
 
     """
