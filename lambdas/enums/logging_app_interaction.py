from enum import Enum


class LoggingAppInteraction(Enum):
    LOGIN = "Login"
    PATIENT_SEARCH = "Patient search"
    VIEW_PATIENT = "View Patient"
    VIEW_LG_RECORD = "View LG record"
    DOWNLOAD_RECORD = "Download a record"
    DELETE_RECORD = "Delete a record"
    UPLOAD_RECORD = "Upload a record"
    LOGOUT = "Logout"
    SEND_FEEDBACK = "Send feedback"
    FEATURE_FLAGS = "Feature flags"
<<<<<<< HEAD
    UPLOAD_CONFIRMATION = "Upload confirmation"
=======
    VIRUS_SCAN = "Virus Scan"
>>>>>>> 4dd5c203
<|MERGE_RESOLUTION|>--- conflicted
+++ resolved
@@ -12,8 +12,5 @@
     LOGOUT = "Logout"
     SEND_FEEDBACK = "Send feedback"
     FEATURE_FLAGS = "Feature flags"
-<<<<<<< HEAD
-    UPLOAD_CONFIRMATION = "Upload confirmation"
-=======
     VIRUS_SCAN = "Virus Scan"
->>>>>>> 4dd5c203
+    UPLOAD_CONFIRMATION = "Upload confirmation"