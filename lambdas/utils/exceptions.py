--- conflicted
+++ resolved
@@ -10,7 +10,6 @@
     pass
 
 
-<<<<<<< HEAD
 class AuthorisationException(Exception):
     pass
 
@@ -20,7 +19,8 @@
 
 
 class OdsErrorException(Exception):
-=======
+    pass
+
+
 class DynamoDbException(Exception):
->>>>>>> ae867e38
     pass