class PatientNotFoundException(Exception):
    pass


class InvalidResourceIdException(Exception):
    pass


class PdsErrorException(Exception):
    pass


class AuthorisationException(Exception):
    pass


class OrganisationNotFoundException(Exception):
    pass


class OdsErrorException(Exception):
    pass


class DynamoDbException(Exception):
    pass


class ManifestDownloadException(Exception):
    pass


class MissingEnvVarException(Exception):
    pass


class InvalidParamException(Exception):
    pass


class FileProcessingException(Exception):
    pass


class LGFileTypeException(ValueError):
    """One or more of the files do not match the required file type."""

    pass


class InvalidMessageException(Exception):
    pass


<<<<<<< HEAD
class InvalidDocumentReferenceException(Exception):
=======
class VirusNoResultException(Exception):
    pass


class VirusFailedException(Exception):
>>>>>>> 32cf3764
    pass<|MERGE_RESOLUTION|>--- conflicted
+++ resolved
@@ -52,13 +52,13 @@
     pass
 
 
-<<<<<<< HEAD
 class InvalidDocumentReferenceException(Exception):
-=======
+    pass
+
+
 class VirusNoResultException(Exception):
     pass
 
 
 class VirusFailedException(Exception):
->>>>>>> 32cf3764
     pass