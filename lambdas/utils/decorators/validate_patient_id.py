--- conflicted
+++ resolved
@@ -33,12 +33,7 @@
         try:
             nhs_number = extract_nhs_number_from_event(event)
             validate_nhs_number(nhs_number)
-<<<<<<< HEAD
-        except InvalidResourceIdException as e:
-=======
         except InvalidNhsNumberException as e:
-            nhs_number = extract_nhs_number_from_event(event)
->>>>>>> 7a658a8e
             logger.error(
                 f"{LambdaError.PatientIdInvalid.to_str()}: {str(e)}",
                 {"Result": f"Invalid patient number {nhs_number}"},
@@ -85,7 +80,7 @@
             subject_identifier = querystring["subject:identifier"]
             nhs_number = subject_identifier.split("|")[-1]
             validate_nhs_number(nhs_number)
-        except InvalidResourceIdException as e:
+        except InvalidNhsNumberException as e:
             logger.error(
                 f"{LambdaError.PatientIdInvalid.to_str()}: {str(e)}",
                 {"Result": f"Invalid patient number {nhs_number}"},
