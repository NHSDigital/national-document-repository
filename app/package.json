{
    "name": "app",
    "version": "0.1.0",
    "private": true,
    "scripts": {
        "start": "react-scripts start",
        "build": "react-scripts build",
        "build-env-check": "node ./react-build-env-checker.js && react-scripts build",
        "test": "./node_modules/.bin/react-scripts test --watchAll=true",
        "test-all": "./node_modules/.bin/react-scripts test --watchAll=false",
        "test-all:coverage": "./node_modules/.bin/react-scripts test --watchAll=false --coverage src",
        "format": "prettier --write \"**/*.+(ts|tsx|js|scss|json|css|md)\"",
        "prepare": "cd ../ && husky install ./app/.husky",
        "cypress": "cypress open",
        "cypress-run": "cypress run --env grepTags=regression --browser chrome",
        "cypress-report-run": "cypress run --reporter mochawesome --env grepTags=regression",
        "cypress-report-merge": "npx mochawesome-merge \"cypress/results/*.json\" > mochawesomemerged.json",
        "cypress-report-generate": "npx marge mochawesomemerged.json",
        "cypress-report": "rm -rf cypress/results/* && npm run cypress-report-run && npm run cypress-report-merge && npm run cypress-report-generate"
    },
    "dependencies": {
        "@cypress/grep": "^4.0.1",
        "@testing-library/jest-dom": "^5.17.0",
        "@testing-library/react": "^13.4.0",
        "@testing-library/user-event": "^13.5.0",
        "aws-rum-web": "^1.19.0",
        "aws-sdk": "^2.1510.0",
        "axios": "^1.7.4",
        "dotenv": "^16.3.1",
        "eslint-plugin-legacy-decorators": "^1.0.0",
        "fake-progress": "^1.0.4",
        "govuk-frontend": "^4.9.0",
        "history": "^5.3.0",
        "moment": "^2.30.1",
        "nhsuk-frontend": "^9.3.0",
        "nhsuk-react-components": "^5.0.0",
        "pdfobject": "^2.2.12",
        "react": "^18.2.0",
        "react-dom": "^18.2.0",
        "react-hook-form": "^7.45.4",
        "react-router": "^6.14.2",
        "react-router-dom": "^6.14.2",
        "react-scripts": "^5.0.1",
        "react-toggle": "^4.1.3",
        "sass": "^1.66.1",
        "serve": "^14.2.1",
        "typescript": "^4.9.5",
        "usehooks-ts": "^2.9.1",
        "util": "^0.12.5",
        "uuid": "^9.0.1",
        "validator": "^13.11.0",
        "web-vitals": "^2.1.4"
    },
    "devDependencies": {
        "@babel/plugin-proposal-private-property-in-object": "^7.21.11",
        "@types/jest": "^27.5.2",
        "@types/jest-axe": "^3.5.9",
        "@types/node": "^16.18.40",
        "@types/react": "^18.2.19",
        "@types/react-dom": "^18.2.7",
        "@types/react-toggle": "^4.0.5",
        "@types/uuid": "^9.0.8",
        "@types/validator": "^13.11.8",
        "babel-plugin-named-exports-order": "^0.0.2",
<<<<<<< HEAD
        "cypress": "^14.2.1",
=======
        "cypress": "^13.13.2",
        "cypress-real-events": "^1.14.0",
>>>>>>> 6aa4a497
        "eslint": "^8.48.0",
        "eslint-config-prettier": "^9.0.0",
        "eslint-plugin-cypress": "^2.14.0",
        "eslint-plugin-prettier": "^5.0.0",
        "eslint-plugin-unused-imports": "^3.0.0",
        "husky": "^8.0.3",
        "jest-axe": "^8.0.0",
        "lint-staged": "^15.3.0",
        "mochawesome": "^7.1.3",
        "mochawesome-merge": "^4.3.0",
        "prettier": "^3.0.3",
        "prop-types": "^15.8.1",
        "webpack": "^5.97.1"
    },
    "browserslist": {
        "production": [
            ">0.2%",
            "not dead",
            "not op_mini all"
        ],
        "development": [
            "last 1 chrome version",
            "last 1 firefox version",
            "last 1 safari version"
        ]
    },
    "jest": {
        "moduleNameMapper": {
            "axios": "axios/dist/node/axios.cjs"
        }
    }
}<|MERGE_RESOLUTION|>--- conflicted
+++ resolved
@@ -62,12 +62,8 @@
         "@types/uuid": "^9.0.8",
         "@types/validator": "^13.11.8",
         "babel-plugin-named-exports-order": "^0.0.2",
-<<<<<<< HEAD
         "cypress": "^14.2.1",
-=======
-        "cypress": "^13.13.2",
         "cypress-real-events": "^1.14.0",
->>>>>>> 6aa4a497
         "eslint": "^8.48.0",
         "eslint-config-prettier": "^9.0.0",
         "eslint-plugin-cypress": "^2.14.0",
