--- conflicted
+++ resolved
@@ -49,12 +49,7 @@
         "sass": "^1.89.2",
         "serve": "^14.2.4",
         "sinon": "^21.0.0",
-<<<<<<< HEAD
-        "typescript": "^5.8.3",
         "usehooks-ts": "^3.1.1",
-=======
-        "usehooks-ts": "^2.9.1",
->>>>>>> e34c9ef6
         "util": "^0.12.5",
         "uuid": "^11.1.0",
         "validator": "^13.15.15",
@@ -68,7 +63,6 @@
     "devDependencies": {
         "@babel/plugin-proposal-private-property-in-object": "^7.21.11",
         "@types/jest-axe": "^3.5.9",
-<<<<<<< HEAD
         "@types/node": "^24.0.12",
         "@types/react": "^19.1.8",
         "@types/react-dom": "^19.1.6",
@@ -76,16 +70,7 @@
         "@types/sinon": "^17.0.4",
         "@types/uuid": "^10.0.0",
         "@types/validator": "^13.15.2",
-=======
-        "@types/node": "^22.15.24",
-        "@types/react": "^19.1.0",
-        "@types/react-dom": "^19.1.0",
-        "@types/react-toggle": "^4.0.5",
-        "@types/sinon": "^17.0.4",
-        "@types/uuid": "^9.0.8",
-        "@types/validator": "^13.11.8",
         "@vitest/coverage-v8": "^3.2.4",
->>>>>>> e34c9ef6
         "@vitest/ui": "^3.2.4",
         "babel-plugin-named-exports-order": "^0.0.2",
         "cypress": "^14.5.1",
@@ -103,14 +88,9 @@
         "mochawesome-merge": "^5.0.0",
         "prettier": "^3.6.2",
         "prop-types": "^15.8.1",
-<<<<<<< HEAD
-        "vitest": "^3.1.3",
-        "webpack": "^5.100.0"
-=======
         "typescript": "^5.8.3",
         "vitest": "^3.2.4",
         "webpack": "^5.97.1"
->>>>>>> e34c9ef6
     },
     "browserslist": {
         "production": [
