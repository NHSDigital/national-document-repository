<<<<<<< HEAD
describe('Home Page Smoketesting', () => {
    const baseUrl = Cypress.config('baseUrl');
=======
describe('Home Page', () => {
    const baseUrl = Cypress.config('baseUrl');
    const homeUrl = '/';
>>>>>>> a6fddd12

    beforeEach(() => {
        cy.visit(homeUrl);
    });
    it('should visit expected URL', { tags: 'regression' }, () => {
        cy.url().should('eq', baseUrl + homeUrl);
    });

    context('Login tests', () => {
        beforeEach(() => {
            cy.login('GP_ADMIN');
        });

        it(
            'displays expected page header on home page when logged in',
            { tags: 'regression' },
            () => {
                //ensure the page header is visable
                cy.get('header').should('have.length', 1);

                cy.get('.nhsuk-logo__background').should('have.length', 1);
                cy.get('.nhsuk-header__transactional-service-name').should('have.length', 1);
                cy.get('.nhsuk-header__transactional-service-name')
                    .children()
                    .should('have.length', 1);
                cy.get('.nhsuk-header__transactional-service-name--link').should(
                    'have.text',
                    'Access and store digital GP records',
                );

                cy.get('.nhsuk-header__navigation').should('have.length', 1);
                cy.get('.nhsuk-header__navigation-list').should('have.length', 1);
            },
        );
    });

<<<<<<< HEAD
    context('Logged out tests', () => {
        beforeEach(() => {
            cy.visit(baseUrl);
        });

        it('test expected URL is correct', () => {
            const baseUrl = Cypress.config('baseUrl');
            cy.url().should('eq', baseUrl + '/');
        });

        it('displays page header with no navigation on home page when logged out', () => {
            cy.get('header').should('have.length', 1);
=======
    context('Logout tests', () => {
        it(
            'displays page header with no navigation on home page when logged out',
            { tags: 'regression' },
            () => {
                cy.get('header').should('have.length', 1);
>>>>>>> a6fddd12

                cy.get('.nhsuk-logo__background').should('have.length', 1);
                cy.get('.nhsuk-header__transactional-service-name').should('have.length', 1);
                cy.get('.nhsuk-header__transactional-service-name')
                    .children()
                    .should('have.length', 1);
                cy.get('.nhsuk-header__transactional-service-name--link').should(
                    'have.text',
                    'Access and store digital GP records',
                );

                cy.get('.nhsuk-header__navigation').should('have.length', 0);
                cy.get('.nhsuk-header__navigation-list').should('have.length', 0);
            },
        );

        it('displays correct page title on home page', { tags: 'regression' }, () => {
            cy.get('.app-homepage-content h1').should(
                'have.text',
                'Access and store digital GP records',
            );
        });

        it('displays start now button on home page', { tags: 'regression' }, () => {
            cy.get('.nhsuk-button').should('have.text', 'Start now');
        });
    });
});<|MERGE_RESOLUTION|>--- conflicted
+++ resolved
@@ -1,11 +1,6 @@
-<<<<<<< HEAD
-describe('Home Page Smoketesting', () => {
-    const baseUrl = Cypress.config('baseUrl');
-=======
 describe('Home Page', () => {
     const baseUrl = Cypress.config('baseUrl');
     const homeUrl = '/';
->>>>>>> a6fddd12
 
     beforeEach(() => {
         cy.visit(homeUrl);
@@ -42,27 +37,12 @@
         );
     });
 
-<<<<<<< HEAD
-    context('Logged out tests', () => {
-        beforeEach(() => {
-            cy.visit(baseUrl);
-        });
-
-        it('test expected URL is correct', () => {
-            const baseUrl = Cypress.config('baseUrl');
-            cy.url().should('eq', baseUrl + '/');
-        });
-
-        it('displays page header with no navigation on home page when logged out', () => {
-            cy.get('header').should('have.length', 1);
-=======
     context('Logout tests', () => {
         it(
             'displays page header with no navigation on home page when logged out',
             { tags: 'regression' },
             () => {
                 cy.get('header').should('have.length', 1);
->>>>>>> a6fddd12
 
                 cy.get('.nhsuk-logo__background').should('have.length', 1);
                 cy.get('.nhsuk-header__transactional-service-name').should('have.length', 1);
