--- conflicted
+++ resolved
@@ -57,11 +57,8 @@
 
     cy.get('#search-submit').click();
     cy.wait('@search');
-<<<<<<< HEAD
+
     cy.get('#inactive-radio-button').click();
-=======
-
->>>>>>> f892f819
     cy.get('#verify-submit').click();
 };
 
