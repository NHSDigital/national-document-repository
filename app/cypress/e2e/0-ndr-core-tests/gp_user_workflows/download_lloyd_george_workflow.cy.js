--- conflicted
+++ resolved
@@ -4,10 +4,8 @@
 import { formatNhsNumber } from '../../../../src/helpers/utils/formatNhsNumber';
 
 const baseUrl = Cypress.config('baseUrl');
-<<<<<<< HEAD
 const patientSearchUrl = '/patient/search';
-=======
-const searchPatientUrl = '/search/patient';
+
 const downloadPageTitle =
     'Download the Lloyd George record for this patient - Digital Lloyd George records';
 const downloadingPageTitle = 'Downloading documents - Digital Lloyd George records';
@@ -34,7 +32,6 @@
         id: 'test-id-3',
     },
 ];
->>>>>>> 394ee491
 
 describe('GP Workflow: View Lloyd George record', () => {
     const beforeEachConfiguration = (role) => {
