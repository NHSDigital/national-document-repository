const testPatient = '9000000009';
const patient = {
    birthDate: '1970-01-01',
    familyName: 'Default Surname',
    givenName: ['Default Given Name'],
    nhsNumber: testPatient,
    postalCode: 'AA1 1AA',
    superseded: false,
    restricted: false,
    active: true,
};

<<<<<<< HEAD
const smokeTest = Cypress.env('CYPRESS_RUN_AS_SMOKETEST') ?? false;
=======
>>>>>>> a6fddd12
const baseUrl = Cypress.config('baseUrl');

const forbiddenRoutes = ['/search/patient', '/search/patient/result', '/search/results'];

describe('GP Clinical user role has access to the expected GP_CLINICAL workflow paths', () => {
    context('GP Clinical role has access to expected routes', () => {
        it('GP Clinical role has access to Lloyd George View', { tags: 'regression' }, () => {
            cy.intercept('GET', '/SearchPatient*', {
                statusCode: 200,
                body: patient,
            }).as('search');

            cy.login('GP_CLINICAL');
            cy.url().should('eq', baseUrl + '/search/upload');

            cy.get('#nhs-number-input').click();
            cy.get('#nhs-number-input').type(testPatient);
            cy.get('#search-submit').click();
            cy.wait('@search');

            cy.url().should('include', 'upload');
            cy.url().should('eq', baseUrl + '/search/upload/result');

            cy.get('#verify-submit').click();

            cy.url().should('include', 'lloyd-george-record');
            cy.url().should('eq', baseUrl + '/search/patient/lloyd-george-record');
        });
    });
});

describe('GP Clinical user role cannot access expected forbidden routes', () => {
    context('GP Clinical role has no access to forbidden routes', () => {
        forbiddenRoutes.forEach((forbiddenRoute) => {
<<<<<<< HEAD
            it('GP Clinical role cannot access route ' + forbiddenRoute, () => {
                cy.login('GP_CLINICAL');
                cy.visit(forbiddenRoute);
                cy.url().should('include', 'unauthorised');
            });
=======
            it(
                'GP Clinical role cannot access route ' + forbiddenRoute,
                { tags: 'regression' },
                () => {
                    cy.login('GP_CLINICAL');
                    cy.visit(forbiddenRoute);
                    cy.url().should('include', 'unauthorised');
                },
            );
>>>>>>> a6fddd12
        });
    });
});<|MERGE_RESOLUTION|>--- conflicted
+++ resolved
@@ -10,10 +10,6 @@
     active: true,
 };
 
-<<<<<<< HEAD
-const smokeTest = Cypress.env('CYPRESS_RUN_AS_SMOKETEST') ?? false;
-=======
->>>>>>> a6fddd12
 const baseUrl = Cypress.config('baseUrl');
 
 const forbiddenRoutes = ['/search/patient', '/search/patient/result', '/search/results'];
@@ -48,13 +44,6 @@
 describe('GP Clinical user role cannot access expected forbidden routes', () => {
     context('GP Clinical role has no access to forbidden routes', () => {
         forbiddenRoutes.forEach((forbiddenRoute) => {
-<<<<<<< HEAD
-            it('GP Clinical role cannot access route ' + forbiddenRoute, () => {
-                cy.login('GP_CLINICAL');
-                cy.visit(forbiddenRoute);
-                cy.url().should('include', 'unauthorised');
-            });
-=======
             it(
                 'GP Clinical role cannot access route ' + forbiddenRoute,
                 { tags: 'regression' },
@@ -64,7 +53,6 @@
                     cy.url().should('include', 'unauthorised');
                 },
             );
->>>>>>> a6fddd12
         });
     });
 });