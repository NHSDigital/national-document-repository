--- conflicted
+++ resolved
@@ -33,12 +33,7 @@
             { tags: 'smoke', defaultCommandTimeout: 20000 },
             () => {
                 cy.smokeLogin(Roles.GP_ADMIN);
-<<<<<<< HEAD
-                cy.get('nhsuk-navigation-container').should('exist');
-=======
                 cy.get('.nhsuk-navigation-container').should('exist');
->>>>>>> 5600ebe6
-
                 cy.get('#nhs-number-input').click();
                 cy.get('#nhs-number-input').type(activePatient);
                 cy.get('#search-submit').click();
@@ -87,11 +82,7 @@
 
                 cy.getByTestId('logout-btn').click();
                 cy.url({ timeout: 10000 }).should('eq', Cypress.config('baseUrl') + '/');
-<<<<<<< HEAD
-                cy.get('nhsuk-navigation-container').should('not.exist');
-=======
                 cy.get('.nhsuk-navigation-container').should('not.exist');
->>>>>>> 5600ebe6
             },
         );
     });
