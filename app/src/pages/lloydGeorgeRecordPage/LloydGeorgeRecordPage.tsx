--- conflicted
+++ resolved
@@ -21,13 +21,10 @@
 import moment from 'moment';
 import useConfig from '../../helpers/hooks/useConfig';
 import { ErrorResponse } from '../../types/generic/errorResponse';
-<<<<<<< HEAD
 import { getLastURLPath } from '../../helpers/utils/urlManipulations';
-=======
 import RemoveRecordStage from '../../components/blocks/_delete/removeRecordStage/RemoveRecordStage';
 import LloydGeorgeSelectDownloadStage from '../../components/blocks/_lloydGeorge/lloydGeorgeSelectDownloadStage/LloydGeorgeSelectDownloadStage';
 import LloydGeorgeDownloadStage from '../../components/blocks/_lloydGeorge/lloydGeorgeDownloadStage/LloydGeorgeDownloadStage';
->>>>>>> 394ee491
 
 function LloydGeorgeRecordPage() {
     const patientDetails = usePatient();
@@ -123,14 +120,13 @@
         config,
     ]);
 
-<<<<<<< HEAD
     return (
         <>
             <Routes>
                 <Route
                     index
                     element={
-                        <LloydGeorgeRecordStage
+                        <LloydGeorgeViewRecordStage
                             numberOfFiles={numberOfFiles}
                             totalFileSizeInByte={totalFileSizeInByte}
                             lastUpdated={lastUpdated}
@@ -142,9 +138,19 @@
                     }
                 />
                 <Route
+                    path={getLastURLPath(routeChildren.LLOYD_GEORGE_DOWNLOAD_SELECT) + '/*'}
+                    element={
+                        <LloydGeorgeSelectDownloadStage
+                            setStage={setStage}
+                            deleteAfterDownload={deleteAfterDownload}
+                            setDownloadStage={setDownloadStage}
+                        />
+                    }
+                />
+                <Route
                     path={getLastURLPath(routeChildren.LLOYD_GEORGE_DOWNLOAD) + '/*'}
                     element={
-                        <LloydGeorgeDownloadAllStage
+                        <LloydGeorgeDownloadStage
                             numberOfFiles={numberOfFiles}
                             deleteAfterDownload={deleteAfterDownload}
                         />
@@ -153,54 +159,14 @@
                 <Route
                     path={getLastURLPath(routeChildren.LLOYD_GEORGE_DELETE) + '/*'}
                     element={
-                        <DeleteDocumentsStage
+                        <DeleteSubmitStage
                             docType={DOCUMENT_TYPE.LLOYD_GEORGE}
                             numberOfFiles={numberOfFiles}
                             setStage={setStage}
                             setDownloadStage={setDownloadStage}
-                        />
-                    }
-=======
-    switch (stage) {
-        case LG_RECORD_STAGE.RECORD:
-            return (
-                <LloydGeorgeViewRecordStage
-                    numberOfFiles={numberOfFiles}
-                    totalFileSizeInByte={totalFileSizeInByte}
-                    lastUpdated={lastUpdated}
-                    lloydGeorgeUrl={lloydGeorgeUrl}
-                    downloadStage={downloadStage}
-                    setStage={setStage}
-                    stage={stage}
-                />
-            );
-        case LG_RECORD_STAGE.REMOVE:
-            return <RemoveRecordStage setStage={setStage} recordType="Lloyd George" />;
-
-        case LG_RECORD_STAGE.DOWNLOAD_ALL:
-            return isBSOL ? (
-                <LloydGeorgeSelectDownloadStage
-                    setStage={setStage}
-                    deleteAfterDownload={deleteAfterDownload}
-                    setDownloadStage={setDownloadStage}
-                />
-            ) : (
-                <LloydGeorgeDownloadStage
-                    numberOfFiles={numberOfFiles}
-                    setStage={setStage}
-                    deleteAfterDownload={deleteAfterDownload}
-                    setDownloadStage={setDownloadStage}
-                />
-            );
-        case LG_RECORD_STAGE.DELETE_ALL:
-            return (
-                <DeleteSubmitStage
-                    docType={DOCUMENT_TYPE.LLOYD_GEORGE}
-                    numberOfFiles={numberOfFiles}
-                    recordType="Lloyd George"
-                    setStage={setStage}
-                    setDownloadStage={setDownloadStage}
->>>>>>> 394ee491
+                            recordType="Lloyd George"
+                        />
+                    }
                 />
             </Routes>
 
@@ -209,4 +175,45 @@
     );
 }
 
-export default LloydGeorgeRecordPage;+export default LloydGeorgeRecordPage;
+
+//     switch (stage) {
+//         case LG_RECORD_STAGE.RECORD:
+//             return (
+//                 <LloydGeorgeViewRecordStage
+//                     numberOfFiles={numberOfFiles}
+//                     totalFileSizeInByte={totalFileSizeInByte}
+//                     lastUpdated={lastUpdated}
+//                     lloydGeorgeUrl={lloydGeorgeUrl}
+//                     downloadStage={downloadStage}
+//                     setStage={setStage}
+//                     stage={stage}
+//                 />
+//             );
+//         case LG_RECORD_STAGE.REMOVE:
+//             return <RemoveRecordStage setStage={setStage} recordType="Lloyd George" />;
+
+//         case LG_RECORD_STAGE.DOWNLOAD_ALL:
+//             return isBSOL ? (
+//                 <LloydGeorgeSelectDownloadStage
+//                     setStage={setStage}
+//                     deleteAfterDownload={deleteAfterDownload}
+//                     setDownloadStage={setDownloadStage}
+//                 />
+//             ) : (
+//                 <LloydGeorgeDownloadStage
+//                     numberOfFiles={numberOfFiles}
+//                     setStage={setStage}
+//                     deleteAfterDownload={deleteAfterDownload}
+//                     setDownloadStage={setDownloadStage}
+//                 />
+//             );
+//         case LG_RECORD_STAGE.DELETE_ALL:
+//             return (
+//                 <DeleteSubmitStage
+//                     docType={DOCUMENT_TYPE.LLOYD_GEORGE}
+//                     numberOfFiles={numberOfFiles}
+//                     recordType="Lloyd George"
+//                     setStage={setStage}
+//                     setDownloadStage={setDownloadStage}
+// >>>>>>> main