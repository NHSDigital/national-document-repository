--- conflicted
+++ resolved
@@ -8,19 +8,16 @@
 import { DOWNLOAD_STAGE } from '../../types/generic/downloadStage';
 import formatFileSize from '../../helpers/utils/formatFileSize';
 import useBaseAPIHeaders from '../../helpers/hooks/useBaseAPIHeaders';
-<<<<<<< HEAD
 import { useOnClickOutside } from 'usehooks-ts';
 import { ReactComponent as Chevron } from '../../styles/down-chevron.svg';
 import { Link } from 'react-router-dom';
+import { getFormattedDatetime } from '../../helpers/utils/formatDatetime';
+import getLloydGeorgeRecord from '../../helpers/requests/getLloydGeorgeRecord';
 
 enum LG_RECORD_STAGE {
     RECORD = 0,
     DOWNLOAD_ALL = 1,
 }
-=======
-import { getFormattedDatetime } from '../../helpers/utils/formatDatetime';
-import getLloydGeorgeRecord from '../../helpers/requests/getLloydGeorgeRecord';
->>>>>>> 00ef1d1e
 
 function LloydGeorgeRecordPage() {
     const [patientDetails] = usePatientDetailsContext();
@@ -161,7 +158,7 @@
     );
     const PdfCardDescription = () => {
         if (downloadStage === DOWNLOAD_STAGE.SUCCEEDED) {
-            return <PdfCardDetails />;
+            return;
         } else if (downloadStage === DOWNLOAD_STAGE.FAILED) {
             return <span>No documents are available</span>;
         } else {
@@ -182,32 +179,14 @@
                 </BackLink>
             )}
             <>{patientInfo}</>
-<<<<<<< HEAD
-
-            <Card style={{ marginBottom: 0 }}>
-                <Card.Content style={{ position: 'relative' }}>
-                    <Card.Heading style={{ fontWeight: '700', fontSize: '24px' }}>
-                        Lloyd George record
-                    </Card.Heading>
-                    <PdfCardDescription />
-                </Card.Content>
-            </Card>
-            {downloadStage === DOWNLOAD_STAGE.SUCCEEDED && (
-                <Details expander open>
-                    <Details.Summary>View record</Details.Summary>
-                    <PdfViewer fileUrl={lloydGeorgeUrl} />
-                </Details>
-=======
             {!fullScreen ? (
                 <>
                     <Card style={{ marginBottom: 0 }}>
-                        <Card.Content>
+                        <Card.Content style={{ position: 'relative' }}>
                             <Card.Heading style={{ fontWeight: '700', fontSize: '24px' }}>
                                 Lloyd George record
                             </Card.Heading>
-                            <Card.Description style={{ fontSize: '16px' }}>
-                                {displayPdfCardDescription()}
-                            </Card.Description>
+                            <PdfCardDescription />
                         </Card.Content>
                     </Card>
                     {downloadStage === DOWNLOAD_STAGE.SUCCEEDED && (
@@ -241,7 +220,6 @@
                 </>
             ) : (
                 <PdfViewer fileUrl={lloydGeorgeUrl} />
->>>>>>> 00ef1d1e
             )}
         </>
     );
