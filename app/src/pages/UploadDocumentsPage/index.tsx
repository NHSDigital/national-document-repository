--- conflicted
+++ resolved
@@ -19,7 +19,7 @@
   const setDocumentState = (
     id: string,
     state: DOCUMENT_UPLOAD_STATE,
-    progress?: number,
+    progress?: number
   ) => {
     setDocuments((prevDocuments) => {
       const updatedDocuments = prevDocuments.map((document) => {
@@ -46,16 +46,12 @@
           nhsNumber: mockPatient.nhsNumber,
           document,
           baseUrl,
-        }),
-      ),
+        })
+      )
     );
     setStage(UPLOAD_STAGE.Complete);
   };
 
-<<<<<<< HEAD
-=======
-
->>>>>>> 3c4ec4c9
   if (stage === UPLOAD_STAGE.Selecting) {
     return (
       <SelectStage
@@ -64,15 +60,9 @@
       />
     );
   } else if (stage === UPLOAD_STAGE.Uploading) {
-<<<<<<< HEAD
     return <UploadingStage documents={documents} />;
   } else if (stage === UPLOAD_STAGE.Complete) {
     return <CompleteStage documents={documents} />;
-=======
-    return <UploadingStage {...documents} />;
-  } else if (stage === UPLOAD_STAGE.Complete) {
-    return <CompleteStage documents={documents}/>;
->>>>>>> 3c4ec4c9
   }
   return null;
 }
