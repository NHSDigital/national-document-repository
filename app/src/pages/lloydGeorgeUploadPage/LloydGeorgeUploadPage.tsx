import React, { useState } from 'react';
import LloydGeorgeUploadingStage from '../../components/blocks/lloydGeorgeUploadingStage/LloydGeorgeUploadingStage';
import { UploadDocument } from '../../types/pages/UploadDocumentsPage/types';
import LloydGeorgeFileInputStage from '../../components/blocks/lloydGeorgeFileInputStage/LloydGeorgeFileInputStage';
<<<<<<< HEAD
import LloydGeorgeUploadComplete from '../../components/blocks/lloydGeorgeUploadComplete/LloydGeorgeUploadComplete';
import LloydGeorgeUploadFailure from '../../components/blocks/lloydGeorgeUploadFailure/LloydGeorgeUploadFailure';
=======
import LloydGeorgeUploadCompleteStage from '../../components/blocks/lloydGeorgeUploadCompleteStage/LloydGeorgeUploadCompleteStage';
import LloydGeorgeRetryUploadStage from '../../components/blocks/lloydGeorgeRetryUploadStage/LloydGeorgeRetryUploadStage';
import { UploadSession } from '../../types/generic/uploadResult';
>>>>>>> 8d7ea631

export enum LG_UPLOAD_STAGE {
    SELECT = 0,
    UPLOAD = 1,
    COMPLETE = 2,
<<<<<<< HEAD
    INFECTED = 3,
=======
    RETRY = 3,
>>>>>>> 8d7ea631
}

function LloydGeorgeUploadPage() {
    const [stage, setStage] = useState<LG_UPLOAD_STAGE>(LG_UPLOAD_STAGE.SELECT);
    const [documents, setDocuments] = useState<Array<UploadDocument>>([]);
    const [uploadSession, setUploadSession] = useState<UploadSession | null>(null);
    switch (stage) {
        case LG_UPLOAD_STAGE.SELECT:
            return (
                <LloydGeorgeFileInputStage
                    setStage={setStage}
                    documents={documents}
                    setDocuments={setDocuments}
                    setUploadSession={setUploadSession}
                />
            );
        case LG_UPLOAD_STAGE.UPLOAD:
            return (
                <LloydGeorgeUploadingStage
                    documents={documents}
                    setStage={setStage}
                    setDocuments={setDocuments}
                    uploadSession={uploadSession}
                />
            );
        case LG_UPLOAD_STAGE.COMPLETE:
<<<<<<< HEAD
            return <LloydGeorgeUploadComplete documents={documents} />;
        case LG_UPLOAD_STAGE.INFECTED:
            return <LloydGeorgeUploadFailure documents={documents} setStage={setStage} />;
=======
            return <LloydGeorgeUploadCompleteStage documents={documents} />;
        case LG_UPLOAD_STAGE.RETRY:
            return <LloydGeorgeRetryUploadStage setStage={setStage} />;
>>>>>>> 8d7ea631
        default:
            return <div />;
    }
}

export default LloydGeorgeUploadPage;<|MERGE_RESOLUTION|>--- conflicted
+++ resolved
@@ -2,24 +2,17 @@
 import LloydGeorgeUploadingStage from '../../components/blocks/lloydGeorgeUploadingStage/LloydGeorgeUploadingStage';
 import { UploadDocument } from '../../types/pages/UploadDocumentsPage/types';
 import LloydGeorgeFileInputStage from '../../components/blocks/lloydGeorgeFileInputStage/LloydGeorgeFileInputStage';
-<<<<<<< HEAD
-import LloydGeorgeUploadComplete from '../../components/blocks/lloydGeorgeUploadComplete/LloydGeorgeUploadComplete';
 import LloydGeorgeUploadFailure from '../../components/blocks/lloydGeorgeUploadFailure/LloydGeorgeUploadFailure';
-=======
 import LloydGeorgeUploadCompleteStage from '../../components/blocks/lloydGeorgeUploadCompleteStage/LloydGeorgeUploadCompleteStage';
 import LloydGeorgeRetryUploadStage from '../../components/blocks/lloydGeorgeRetryUploadStage/LloydGeorgeRetryUploadStage';
 import { UploadSession } from '../../types/generic/uploadResult';
->>>>>>> 8d7ea631
 
 export enum LG_UPLOAD_STAGE {
     SELECT = 0,
     UPLOAD = 1,
     COMPLETE = 2,
-<<<<<<< HEAD
     INFECTED = 3,
-=======
-    RETRY = 3,
->>>>>>> 8d7ea631
+    RETRY = 4,
 }
 
 function LloydGeorgeUploadPage() {
@@ -46,15 +39,11 @@
                 />
             );
         case LG_UPLOAD_STAGE.COMPLETE:
-<<<<<<< HEAD
-            return <LloydGeorgeUploadComplete documents={documents} />;
+            return <LloydGeorgeUploadCompleteStage documents={documents} />;
         case LG_UPLOAD_STAGE.INFECTED:
             return <LloydGeorgeUploadFailure documents={documents} setStage={setStage} />;
-=======
-            return <LloydGeorgeUploadCompleteStage documents={documents} />;
         case LG_UPLOAD_STAGE.RETRY:
             return <LloydGeorgeRetryUploadStage setStage={setStage} />;
->>>>>>> 8d7ea631
         default:
             return <div />;
     }
