import React, { Dispatch, SetStateAction, useEffect, useRef, useState } from 'react';
import LloydGeorgeUploadingStage from '../../components/blocks/_lloydGeorge/lloydGeorgeUploadingStage/LloydGeorgeUploadingStage';
import { DOCUMENT_UPLOAD_STATE, UploadDocument } from '../../types/pages/UploadDocumentsPage/types';
import LloydGeorgeFileInputStage from '../../components/blocks/_lloydGeorge/lloydGeorgeFileInputStage/LloydGeorgeFileInputStage';
import LloydGeorgeUploadInfectedStage from '../../components/blocks/_lloydGeorge/lloydGeorgeUploadInfectedStage/LloydGeorgeUploadInfectedStage';
import LloydGeorgeUploadCompleteStage from '../../components/blocks/_lloydGeorge/lloydGeorgeUploadCompleteStage/LloydGeorgeUploadCompleteStage';
import LloydGeorgeUploadFailedStage from '../../components/blocks/_lloydGeorge/lloydGeorgeUploadFailedStage/LloydGeorgeUploadFailedStage';
import { UploadSession } from '../../types/generic/uploadResult';
import uploadDocuments, {
    updateDocumentState,
    uploadConfirmation,
    uploadDocumentToS3,
    virusScanResult,
} from '../../helpers/requests/uploadDocuments';
import usePatient from '../../helpers/hooks/usePatient';
import useBaseAPIUrl from '../../helpers/hooks/useBaseAPIUrl';
import useBaseAPIHeaders from '../../helpers/hooks/useBaseAPIHeaders';
import { AxiosError } from 'axios';
import { isMock } from '../../helpers/utils/isLocal';
import Spinner from '../../components/generic/spinner/Spinner';
import { routes, routeChildren } from '../../types/generic/routes';
import { Outlet, Route, Routes, useNavigate } from 'react-router';
import { errorToParams } from '../../helpers/utils/errorToParams';
import LloydGeorgeRetryUploadStage from '../../components/blocks/_lloydGeorge/lloydGeorgeRetryUploadStage/LloydGeorgeRetryUploadStage';
import { childRoutes } from '../../router/AppRouter';
import { getLastURLPath } from '../../helpers/utils/urlManipulations';
export enum LG_UPLOAD_STAGE {
    SELECT = 0,
    UPLOAD = 1,
    COMPLETE = 2,
    INFECTED = 3,
    FAILED = 4,
    CONFIRMATION = 5,
}

type UpdateDocumentArgs = {
    id: string;
    state: DOCUMENT_UPLOAD_STATE;
    progress?: number | 'scan';
    attempts?: number;
    ref?: string;
};

export const setDocument = (
    setDocuments: Dispatch<SetStateAction<UploadDocument[]>>,
    { id, state, progress, attempts, ref }: UpdateDocumentArgs,
) => {
    setDocuments((prevState) =>
        prevState.map((document) => {
            if (document.id === id) {
                if (progress === 'scan') {
                    progress = undefined;
                } else {
                    progress = progress ?? document.progress;
                }
                attempts = attempts ?? document.attempts;
                state = state ?? document.state;
                ref = ref ?? document.ref;

                return { ...document, state, progress, attempts };
            }
            return document;
        }),
    );
};

const getSubRoute = (childRoute: typeof childRoutes) => null;

function LloydGeorgeUploadPage() {
    const patientDetails = usePatient();
    const nhsNumber: string = patientDetails?.nhsNumber ?? '';
    const baseUrl = useBaseAPIUrl();
    const baseHeaders = useBaseAPIHeaders();
    // const [stage, setStage] = useState<LG_UPLOAD_STAGE>(LG_UPLOAD_STAGE.SELECT);
    const [documents, setDocuments] = useState<Array<UploadDocument>>([]);
    const [uploadSession, setUploadSession] = useState<UploadSession | null>(null);
    const confirmedReference = useRef(false);
    const exceededReference = useRef(false);
    const virusReference = useRef(false);
    const navigate = useNavigate();
    const [intervalTimer, setIntervalTimer] = useState(0);

    useEffect(() => {
        const hasExceededUploadAttempts = documents.some((d) => d.attempts > 1);
        const hasVirus = documents.some((d) => d.state === DOCUMENT_UPLOAD_STATE.INFECTED);
        const hasNoVirus =
            documents.length && documents.every((d) => d.state === DOCUMENT_UPLOAD_STATE.CLEAN);

<<<<<<< HEAD
        const setUploadStateFailed = async (stage: LG_UPLOAD_STAGE) => {
=======
        const setUploadStateFailed = async () => {
>>>>>>> 7c29ffcf
            await updateDocumentState({
                documents: documents,
                uploadingState: false,
                baseUrl,
                baseHeaders,
            });
<<<<<<< HEAD
            navigate(routeChildren.LLOYD_GEORGE_UPLOAD_FAILED);
=======
>>>>>>> 7c29ffcf
        };

        const confirmUpload = async () => {
            console.log('AAA');
            if (uploadSession) {
                console.log('AAB');
                navigate(routeChildren.LLOYD_GEORGE_UPLOAD_CONFIRMATION);
                try {
                    const confirmDocumentState = await uploadConfirmation({
                        baseUrl,
                        baseHeaders,
                        nhsNumber,
                        uploadSession,
                        documents,
                    });
                    setDocuments((prevState) =>
                        prevState.map((document) => ({
                            ...document,
                            state: confirmDocumentState,
                        })),
                    );
                    window.clearInterval(intervalTimer);
                    navigate(routeChildren.LLOYD_GEORGE_UPLOAD_COMPLETED);
                } catch (e) {
                    const error = e as AxiosError;
                    if (error.response?.status === 403) {
                        navigate(routes.SESSION_EXPIRED);
                        return;
                    }
<<<<<<< HEAD

                    navigate(routeChildren.LLOYD_GEORGE_UPLOAD_FAILED);
=======
                    await setUploadStateFailed();
                    setStage(LG_UPLOAD_STAGE.FAILED);
>>>>>>> 7c29ffcf
                }
            }
        };

        if (hasExceededUploadAttempts && !exceededReference.current) {
            exceededReference.current = true;
            window.clearInterval(intervalTimer);
<<<<<<< HEAD
            void setUploadStateFailed(LG_UPLOAD_STAGE.FAILED);
        } else if (hasVirus && !virusReference.current) {
            virusReference.current = true;
            window.clearInterval(intervalTimer);
            navigate(routeChildren.LLOYD_GEORGE_UPLOAD_INFECTED);
        } else if (hasNoVirus && !confirmedReference.current) {
            confirmedReference.current = true;
=======
            void setUploadStateFailed();
            setStage(LG_UPLOAD_STAGE.FAILED);
        } else if (hasVirus) {
            window.clearInterval(intervalTimer);
            void setUploadStateFailed();
            setStage(LG_UPLOAD_STAGE.INFECTED);
        } else if (hasNoVirus && !confirmed.current) {
            confirmed.current = true;
>>>>>>> 7c29ffcf
            void confirmUpload();
        }
    }, [
        baseHeaders,
        baseUrl,
        documents,
        navigate,
        nhsNumber,
        setDocuments,
        uploadSession,
        intervalTimer,
    ]);

    useEffect(() => {
        return () => {
            window.clearInterval(intervalTimer);
        };
    }, [intervalTimer]);

    const uploadAndScanDocuments = (
        uploadDocuments: Array<UploadDocument>,
        uploadSession: UploadSession,
    ) => {
        uploadDocuments.forEach(async (document) => {
            try {
                await uploadDocumentToS3({ setDocuments, document, uploadSession });
                setDocument(setDocuments, {
                    id: document.id,
                    state: DOCUMENT_UPLOAD_STATE.SCANNING,
                    progress: 'scan',
                });
                const virusDocumentState = await virusScanResult({
                    documentReference: document.key ?? '',
                    baseUrl,
                    baseHeaders,
                });
                setDocument(setDocuments, {
                    id: document.id,
                    state: virusDocumentState,
                    progress: 100,
                });
            } catch (e) {
<<<<<<< HEAD
                window.clearInterval(intervalTimer);
                console.log('Increaisng Attempts on upload catch');
=======
>>>>>>> 7c29ffcf
                setDocument(setDocuments, {
                    id: document.id,
                    state: DOCUMENT_UPLOAD_STATE.FAILED,
                    attempts: document.attempts + 1,
                    progress: 0,
                });
<<<<<<< HEAD
                await updateDocumentState({
                    documents,
                    uploadingState: false,
                    baseUrl,
                    baseHeaders,
                });
=======
>>>>>>> 7c29ffcf
            }
        });
    };

    const submitDocuments = async () => {
        try {
            navigate(routeChildren.LLOYD_GEORGE_UPLOAD_UPLOADING);
            const uploadSession = await uploadDocuments({
                nhsNumber,
                documents,
                baseUrl,
                baseHeaders,
            });
            setUploadSession(uploadSession);
            const uploadingDocuments = documents.map((doc) => {
                const documentMetadata = uploadSession[doc.file.name];
                const documentReference = documentMetadata.fields.key;
                // const documentReference = "test123"
                return {
                    ...doc,
                    state: DOCUMENT_UPLOAD_STATE.UPLOADING,
                    key: documentReference,
                    ref: documentReference.split('/')[3],
                };
            });
            const updateStateInterval = startIntervalTimer(uploadingDocuments);
            setIntervalTimer(updateStateInterval);
            setDocuments(uploadingDocuments);
            uploadAndScanDocuments(uploadingDocuments, uploadSession);
            navigate(routeChildren.LLOYD_GEORGE_UPLOAD_UPLOADING);
        } catch (e) {
            const error = e as AxiosError;
            if (error.response?.status === 403) {
                navigate(routes.SESSION_EXPIRED);
            } else if (error.response?.status === 423) {
                navigate(routes.SERVER_ERROR + errorToParams(error));
            } else if (isMock(error)) {
                setDocuments((prevState) =>
                    prevState.map((doc) => ({
                        ...doc,
                        state: DOCUMENT_UPLOAD_STATE.SUCCEEDED,
                    })),
                );
                navigate(routeChildren.LLOYD_GEORGE_UPLOAD_COMPLETED);
            } else {
                console.log('Increaisng Attempts on submit catch');
                setDocuments((prevState) =>
                    prevState.map((doc) => ({
                        ...doc,
                        state: DOCUMENT_UPLOAD_STATE.FAILED,
                        attempts: doc.attempts + 1,
                        progress: 0,
                    })),
                );
            }
        }
    };

    const restartUpload = () => {
        setDocuments([]);
        navigate(routes.LLOYD_GEORGE_UPLOAD);
    };

    const startIntervalTimer = (uploadDocuments: Array<UploadDocument>) => {
        return window.setInterval(() => {
<<<<<<< HEAD
            uploadDocuments.forEach(async (document) => {
                try {
                    await updateDocumentState({
                        documents,
                        uploadingState: true,
                        baseUrl,
                        baseHeaders,
                    });
                } catch (e) {}
            });
        }, 120000);
    };

    return (
        <>
            <div>
                <Routes>
                    <Route
                        index
                        element={
                            <LloydGeorgeFileInputStage
                                documents={documents}
                                setDocuments={setDocuments}
                                submitDocuments={submitDocuments}
                            />
                        }
                    />
                    <Route
                        path={getLastURLPath(routeChildren.LLOYD_GEORGE_UPLOAD_UPLOADING) + '/*'}
                        element={
                            <LloydGeorgeUploadingStage
                                documents={documents}
                                uploadSession={uploadSession}
                                uploadAndScanDocuments={uploadAndScanDocuments}
                            />
                        }
                    />
                    <Route
                        path={getLastURLPath(routeChildren.LLOYD_GEORGE_UPLOAD_CONFIRMATION) + '/*'}
                        element={<Spinner status="Checking uploads..." />}
                    />
                    <Route
                        path={getLastURLPath(routeChildren.LLOYD_GEORGE_UPLOAD_COMPLETED) + '/*'}
                        element={<LloydGeorgeUploadCompleteStage documents={documents} />}
                    />
                    <Route
                        path={getLastURLPath(routeChildren.LLOYD_GEORGE_UPLOAD_INFECTED) + '/*'}
                        element={
                            <LloydGeorgeUploadInfectedStage
                                documents={documents}
                                restartUpload={restartUpload}
                            />
                        }
                    />
                    <Route
                        path={getLastURLPath(routeChildren.LLOYD_GEORGE_UPLOAD_RETRY) + '/*'}
                        element={<LloydGeorgeRetryUploadStage />}
                    />
                    <Route
                        path={getLastURLPath(routeChildren.LLOYD_GEORGE_UPLOAD_FAILED) + '/*'}
                        element={<LloydGeorgeUploadFailedStage restartUpload={restartUpload} />}
                    />
                </Routes>

                <Outlet />
            </div>
        </>
    );
=======
            void setDocumentUploadingState(uploadDocuments, true);
        }, 120000);
    };

    const setDocumentUploadingState = async (
        uploadDocuments: Array<UploadDocument>,
        uploadingState: boolean,
    ) => {
        await updateDocumentState({
            documents: uploadDocuments,
            uploadingState: uploadingState,
            baseUrl,
            baseHeaders,
        });
    };

    switch (stage) {
        case LG_UPLOAD_STAGE.SELECT:
            return (
                <LloydGeorgeFileInputStage
                    documents={documents}
                    setDocuments={setDocuments}
                    submitDocuments={submitDocuments}
                />
            );
        case LG_UPLOAD_STAGE.UPLOAD:
            return (
                <LloydGeorgeUploadingStage
                    documents={documents}
                    uploadSession={uploadSession}
                    uploadAndScanDocuments={uploadAndScanDocuments}
                />
            );
        case LG_UPLOAD_STAGE.COMPLETE:
            return <LloydGeorgeUploadCompleteStage documents={documents} />;
        case LG_UPLOAD_STAGE.INFECTED:
            return (
                <LloydGeorgeUploadInfectedStage
                    documents={documents}
                    restartUpload={restartUpload}
                />
            );
        case LG_UPLOAD_STAGE.FAILED:
            return <LloydGeorgeUploadFailedStage restartUpload={restartUpload} />;
        case LG_UPLOAD_STAGE.CONFIRMATION:
            return <Spinner status="Checking uploads..." />;
        default:
            return null;
    }
>>>>>>> 7c29ffcf
}

export default LloydGeorgeUploadPage;<|MERGE_RESOLUTION|>--- conflicted
+++ resolved
@@ -86,21 +86,14 @@
         const hasNoVirus =
             documents.length && documents.every((d) => d.state === DOCUMENT_UPLOAD_STATE.CLEAN);
 
-<<<<<<< HEAD
-        const setUploadStateFailed = async (stage: LG_UPLOAD_STAGE) => {
-=======
         const setUploadStateFailed = async () => {
->>>>>>> 7c29ffcf
             await updateDocumentState({
                 documents: documents,
                 uploadingState: false,
                 baseUrl,
                 baseHeaders,
             });
-<<<<<<< HEAD
             navigate(routeChildren.LLOYD_GEORGE_UPLOAD_FAILED);
-=======
->>>>>>> 7c29ffcf
         };
 
         const confirmUpload = async () => {
@@ -130,13 +123,7 @@
                         navigate(routes.SESSION_EXPIRED);
                         return;
                     }
-<<<<<<< HEAD
-
-                    navigate(routeChildren.LLOYD_GEORGE_UPLOAD_FAILED);
-=======
-                    await setUploadStateFailed();
-                    setStage(LG_UPLOAD_STAGE.FAILED);
->>>>>>> 7c29ffcf
+                    void setUploadStateFailed();
                 }
             }
         };
@@ -144,7 +131,6 @@
         if (hasExceededUploadAttempts && !exceededReference.current) {
             exceededReference.current = true;
             window.clearInterval(intervalTimer);
-<<<<<<< HEAD
             void setUploadStateFailed(LG_UPLOAD_STAGE.FAILED);
         } else if (hasVirus && !virusReference.current) {
             virusReference.current = true;
@@ -152,16 +138,6 @@
             navigate(routeChildren.LLOYD_GEORGE_UPLOAD_INFECTED);
         } else if (hasNoVirus && !confirmedReference.current) {
             confirmedReference.current = true;
-=======
-            void setUploadStateFailed();
-            setStage(LG_UPLOAD_STAGE.FAILED);
-        } else if (hasVirus) {
-            window.clearInterval(intervalTimer);
-            void setUploadStateFailed();
-            setStage(LG_UPLOAD_STAGE.INFECTED);
-        } else if (hasNoVirus && !confirmed.current) {
-            confirmed.current = true;
->>>>>>> 7c29ffcf
             void confirmUpload();
         }
     }, [
@@ -204,26 +180,19 @@
                     progress: 100,
                 });
             } catch (e) {
-<<<<<<< HEAD
                 window.clearInterval(intervalTimer);
-                console.log('Increaisng Attempts on upload catch');
-=======
->>>>>>> 7c29ffcf
                 setDocument(setDocuments, {
                     id: document.id,
                     state: DOCUMENT_UPLOAD_STATE.FAILED,
                     attempts: document.attempts + 1,
                     progress: 0,
                 });
-<<<<<<< HEAD
                 await updateDocumentState({
                     documents,
                     uploadingState: false,
                     baseUrl,
                     baseHeaders,
                 });
-=======
->>>>>>> 7c29ffcf
             }
         });
     };
@@ -289,7 +258,6 @@
 
     const startIntervalTimer = (uploadDocuments: Array<UploadDocument>) => {
         return window.setInterval(() => {
-<<<<<<< HEAD
             uploadDocuments.forEach(async (document) => {
                 try {
                     await updateDocumentState({
@@ -358,57 +326,6 @@
             </div>
         </>
     );
-=======
-            void setDocumentUploadingState(uploadDocuments, true);
-        }, 120000);
-    };
-
-    const setDocumentUploadingState = async (
-        uploadDocuments: Array<UploadDocument>,
-        uploadingState: boolean,
-    ) => {
-        await updateDocumentState({
-            documents: uploadDocuments,
-            uploadingState: uploadingState,
-            baseUrl,
-            baseHeaders,
-        });
-    };
-
-    switch (stage) {
-        case LG_UPLOAD_STAGE.SELECT:
-            return (
-                <LloydGeorgeFileInputStage
-                    documents={documents}
-                    setDocuments={setDocuments}
-                    submitDocuments={submitDocuments}
-                />
-            );
-        case LG_UPLOAD_STAGE.UPLOAD:
-            return (
-                <LloydGeorgeUploadingStage
-                    documents={documents}
-                    uploadSession={uploadSession}
-                    uploadAndScanDocuments={uploadAndScanDocuments}
-                />
-            );
-        case LG_UPLOAD_STAGE.COMPLETE:
-            return <LloydGeorgeUploadCompleteStage documents={documents} />;
-        case LG_UPLOAD_STAGE.INFECTED:
-            return (
-                <LloydGeorgeUploadInfectedStage
-                    documents={documents}
-                    restartUpload={restartUpload}
-                />
-            );
-        case LG_UPLOAD_STAGE.FAILED:
-            return <LloydGeorgeUploadFailedStage restartUpload={restartUpload} />;
-        case LG_UPLOAD_STAGE.CONFIRMATION:
-            return <Spinner status="Checking uploads..." />;
-        default:
-            return null;
-    }
->>>>>>> 7c29ffcf
 }
 
 export default LloydGeorgeUploadPage;