--- conflicted
+++ resolved
@@ -5,14 +5,11 @@
 import { SATISFACTION_CHOICES, SUBMISSION_STAGE } from '../../types/pages/feedbackPage/types';
 import FeedbackPage from './FeedbackPage';
 import { fillInForm } from '../../helpers/test/formUtils';
-<<<<<<< HEAD
 import { routes } from '../../types/generic/routes';
 
 jest.mock('axios');
 jest.mock('../../helpers/hooks/useBaseAPIUrl');
-=======
 import { runAxeTest } from '../../helpers/test/axeTestHelper';
->>>>>>> 282857f3
 jest.mock('../../helpers/hooks/useBaseAPIHeaders');
 const mockedUseNavigate = jest.fn();
 const mockedAxios = axios as jest.Mocked<typeof axios>;
@@ -83,8 +80,6 @@
             expect(screen.getByRole('radio', { name: label })).toBeInTheDocument();
         });
     });
-<<<<<<< HEAD
-=======
 
     describe('Accessibility', () => {
         it('pass accessibility checks at page entry point', async () => {
@@ -107,7 +102,6 @@
         });
     });
 });
->>>>>>> 282857f3
 
     it('renders a primary button for submit', () => {
         renderComponent();
