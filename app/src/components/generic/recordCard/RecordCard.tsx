--- conflicted
+++ resolved
@@ -2,12 +2,9 @@
 import React, { ReactNode, useEffect, useRef, useState } from 'react';
 import { DOWNLOAD_STAGE } from '../../../types/generic/downloadStage';
 import PdfViewer from '../pdfViewer/PdfViewer';
-<<<<<<< HEAD
 import useRole from '../../../helpers/hooks/useRole';
 import { REPOSITORY_ROLE } from '../../../types/generic/authRole';
-=======
 import ProgressBar from '../progressBar/ProgressBar';
->>>>>>> 0e70091b
 
 export type Props = {
     heading: string;
@@ -27,36 +24,8 @@
     cloudFrontUrl,
     refreshRecord,
 }: Props) {
-<<<<<<< HEAD
     const role = useRole();
     const userIsGpAdmin = role === REPOSITORY_ROLE.GP_ADMIN;
-
-    return (
-        <Card className="lloydgeorge_record-stage_pdf">
-            <Card.Content data-testid="pdf-card" className="lloydgeorge_record-stage_pdf-content">
-                <Card.Heading
-                    className="lloydgeorge_record-stage_pdf-content-label"
-                    headingLevel="h2"
-                >
-                    {heading}
-                </Card.Heading>
-                {detailsElement}
-                {downloadStage === DOWNLOAD_STAGE.SUCCEEDED && userIsGpAdmin && (
-                    <button
-                        className="lloydgeorge_record-stage_pdf-content-button link-button clickable"
-                        data-testid="full-screen-btn"
-                        onClick={() => {
-                            fullScreenHandler(true);
-                        }}
-                    >
-                        View in full screen
-                    </button>
-                )}
-            </Card.Content>
-            {downloadStage === DOWNLOAD_STAGE.SUCCEEDED && (
-                <div className="lloydgeorge_record-stage_pdf-expander">
-                    <PdfViewer fileUrl={recordUrl} />
-=======
     const [isLoading, setIsLoading] = useState(true);
     const mounted = useRef(false);
 
@@ -76,7 +45,6 @@
             return (
                 <div className="pl-7">
                     <ProgressBar status="Loading..." />
->>>>>>> 0e70091b
                 </div>
             );
         }
@@ -101,7 +69,7 @@
                         </Card.Heading>
                         {detailsElement}
 
-                        {cloudFrontUrl && (
+                        {cloudFrontUrl && userIsGpAdmin && (
                             <button
                                 className="lloydgeorge_record-stage_pdf-content-button link-button clickable"
                                 data-testid="full-screen-btn"
