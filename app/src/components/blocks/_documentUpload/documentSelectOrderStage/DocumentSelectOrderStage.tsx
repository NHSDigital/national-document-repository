import { Button, Select, Table } from 'nhsuk-react-components';
import { Dispatch, JSX, SetStateAction, useEffect, useRef } from 'react';
import { FieldErrors, FieldValues, useForm } from 'react-hook-form';
import { Link, useNavigate } from 'react-router';
import useTitle from '../../../../helpers/hooks/useTitle';
import {
    fileUploadErrorMessages,
    groupUploadErrorsByType,
    UPLOAD_FILE_ERROR_TYPE,
} from '../../../../helpers/utils/fileUploadErrorMessages';
import { routeChildren, routes } from '../../../../types/generic/routes';
import { SelectRef } from '../../../../types/generic/selectRef';
import {
    DOCUMENT_TYPE,
    SetUploadDocuments,
    UploadDocument,
} from '../../../../types/pages/UploadDocumentsPage/types';
import BackButton from '../../../generic/backButton/BackButton';
import PatientSummary, { PatientInfo } from '../../../generic/patientSummary/PatientSummary';
import ErrorBox from '../../../layout/errorBox/ErrorBox';
import DocumentUploadLloydGeorgePreview from '../documentUploadLloydGeorgePreview/DocumentUploadLloydGeorgePreview';
<<<<<<< HEAD
import { ErrorMessageListItem } from '../../../../types/pages/genericPageErrors';
=======
import getMergedPdfBlob from '../../../../helpers/utils/pdfMerger';
>>>>>>> 6a647d3a

type Props = {
    documents: UploadDocument[];
    setDocuments: SetUploadDocuments;
    setMergedPdfBlob: Dispatch<SetStateAction<Blob | undefined>>;
};
type FormData = {
    [key: string]: number | null;
};
type UploadFilesError = ErrorMessageListItem<UPLOAD_FILE_ERROR_TYPE>;

<<<<<<< HEAD
const DocumentSelectOrderStage = ({
    documents,
    setDocuments,
    setMergedPdfBlob,
}: Props): JSX.Element => {
=======
const DocumentSelectOrderStage = ({ documents, setDocuments, setMergedPdfBlob }: Props): JSX.Element => {
>>>>>>> 6a647d3a
    const navigate = useNavigate();

    const documentPositionKey = (documentId: string): string => {
        return `${documentId}`;
    };

    const { handleSubmit, getValues, register, unregister, formState, setValue } =
        useForm<FormData>({
            reValidateMode: 'onSubmit',
            shouldFocusError: false,
        });

    const scrollToRef = useRef<HTMLDivElement>(null);

    const pageTitle = 'What order do you want these files in?';
    useTitle({ pageTitle });

    useEffect(() => {
        scrollToRef.current?.scrollIntoView();
    }, [formState.errors]);

    useEffect(() => {
        documents.forEach((doc) => {
            const key = documentPositionKey(doc.id);
            setValue(key, doc.position || documents.findIndex((d) => d.id === doc.id) + 1);
        });
    }, [documents.length]); // Only run when documents array length changes

    const DocumentPositionDropdown = (
        documentId: string,
        currentPosition: number | undefined,
    ): React.JSX.Element => {
        const key = documentPositionKey(documentId);

        const { ref: dropdownInputRef, ...dropdownProps } = register(key, {
            validate: (value, fieldValues) => {
                if (!value || +value === 0) {
                    return 'Please select a position for every document';
                }

                // Check if any other form field has the same value
                const otherFieldsWithSameValue = Object.keys(fieldValues).filter(
                    (k) => k !== key && Number(fieldValues[k]) === Number(value),
                );

                if (otherFieldsWithSameValue.length > 0) {
                    return fileUploadErrorMessages.duplicatePositionError.inline;
                }

                return true;
            },
            onChange: updateDocumentPositions,
        });

        const hasErr = !!formState.errors[key];
        const ariaDescribedBy = hasErr ? `${key}-error` : undefined;
        const document = documents.find((doc) => doc.id === documentId)!;

        return (
            <div className={'nhsuk-form-group ' + (hasErr ? ' nhsuk-form-group--error' : '')}>
                <fieldset
                    className="nhsuk-fieldset"
                    aria-describedby={`${document.file.name}`}
                    role="group"
                >
                    <span>
                        {hasErr && (
                            <span className="nhsuk-error-message" id={`${key}-error`}>
                                <span className="nhsuk-u-visually-hidden">Error:</span>
                                <>{formState.errors[key]?.message}</>
                            </span>
                        )}
                        <Select
                            aria-describedby={ariaDescribedBy}
                            aria-invalid={hasErr}
                            aria-label="Select document position"
                            className="nhsuk-select"
                            data-testid={key}
                            defaultValue={currentPosition}
                            id={`${key}-select`}
                            key={`${key}-select`}
                            selectRef={dropdownInputRef as SelectRef}
                            {...dropdownProps}
                        >
                            {documents.map((_, index) => {
                                const position = index + 1;
                                return (
                                    <option
                                        key={`${documentId}_position_${position}`}
                                        value={position}
                                    >
                                        {position}
                                    </option>
                                );
                            })}
                        </Select>
                    </span>
                </fieldset>
            </div>
        );
    };

    const onRemove = (index: number): void => {
        let updatedDocList: UploadDocument[] = [...documents];
        const docToRemove = documents[index];
        const key = documentPositionKey(documents[index].id);
        unregister(key);

        updatedDocList.splice(index, 1);

        if (docToRemove.position) {
            updatedDocList = updatedDocList.map((doc) => {
                if (doc.position && +doc.position > +docToRemove.position!) {
                    doc.position = +doc.position - 1;
                }

                return doc;
            });
        }

        setDocuments(updatedDocList);
    };

    const updateDocumentPositions = (): void => {
        const fieldValues = getValues();

        const updatedDocuments = documents.map((doc) => ({
            ...doc,
            position: fieldValues[documentPositionKey(doc.id)]!,
        }));

        setDocuments(updatedDocuments);
    };

    const submitDocuments = (): void => {
        updateDocumentPositions();
        if (documents.length === 1) {
            navigate(routeChildren.DOCUMENT_UPLOAD_UPLOADING);
            return;
        }
        navigate(routeChildren.DOCUMENT_UPLOAD_CONFIRMATION);
    };

    const handleErrors = (_: FieldValues): void => {
        scrollToRef.current?.scrollIntoView();
    };

    const errorMessageList = (formStateErrors: FieldErrors<FormData>): UploadFilesError[] =>
        Object.entries(formStateErrors)
            .map(([key, error]) => {
                const document = documents.find((doc) => doc.id === key);
                if (!error || !document || !error.message) {
                    return undefined;
                }
                return {
                    linkId: document.file.name,
                    error: UPLOAD_FILE_ERROR_TYPE.duplicatePositionError,
                    details: error.message,
                };
            })
            .filter((item) => item !== undefined);

    const viewPdfFile = async (file: File): Promise<void> => {
        const blob = await getMergedPdfBlob([file]);
        const url = URL.createObjectURL(blob);

        window.open(url);
    };

    return (
        <>
            <BackButton />

            {Object.keys(formState.errors).length > 0 && (
                <ErrorBox
                    dataTestId="error-box"
                    errorBoxSummaryId="document-positions"
                    messageTitle="There is a problem"
                    errorMessageList={errorMessageList(formState.errors)}
                    groupErrorsFn={groupUploadErrorsByType}
                    scrollToRef={scrollToRef}
                />
            )}

            <h1>{pageTitle}</h1>

            <div className="nhsuk-inset-text">
                <p>Make sure that all files uploaded are for this patient only:</p>
                <PatientSummary>
                    <PatientSummary.Child item={PatientInfo.FULL_NAME} />
                    <PatientSummary.Child item={PatientInfo.NHS_NUMBER} />
                    <PatientSummary.Child item={PatientInfo.BIRTH_DATE} />
                </PatientSummary>
            </div>

            <p>When you upload your files, they will be combined into a single PDF document.</p>

            <p>If you have more than one file, they may not be in the correct order:</p>
            <ul>
                <li>
                    put your files in the order you need them to appear in the final document by
                    changing the position number
                </li>
                <li>the file marked '1' will be at the start of the final document</li>
            </ul>

            <form
                onSubmit={handleSubmit(submitDocuments, handleErrors)}
                noValidate
                data-testid="upload-document-form"
            >
                <Table id="selected-documents-table" className="mb-5">
                    <Table.Head>
                        <Table.Row>
                            <Table.Cell className="word-break-keep-all" width="45%">
                                Filename
                            </Table.Cell>
                            <Table.Cell className="word-break-keep-all">Pages</Table.Cell>
                            {/* <Table.Cell>Has pages without OCR</Table.Cell> */}
                            <Table.Cell className="word-break-keep-all">Position</Table.Cell>
                            <Table.Cell className="word-break-keep-all">View file</Table.Cell>
                            <Table.Cell className="word-break-keep-all">Remove file</Table.Cell>
                        </Table.Row>
                    </Table.Head>

                    <Table.Body>
                        {documents.length === 0 && (
                            <Table.Row>
                                <Table.Cell colSpan={5}>
                                    <p>
                                        You have removed all files. Go back to&nbsp;
                                        <button
                                            className="govuk-link"
                                            onClick={(e): void => {
                                                e.preventDefault();
                                                navigate(routes.DOCUMENT_UPLOAD);
                                            }}
                                        >
                                            choose files
                                        </button>
                                        .
                                    </p>
                                </Table.Cell>
                            </Table.Row>
                        )}
                        {documents.length !== 0 &&
                            documents.map((document: UploadDocument, index: number) => {
                                return (
                                    <Table.Row key={document.id} id={document.file.name}>
                                        <th scope="row" className="nhsuk-table__header">
                                            {document.file.name}
                                        </th>
                                        <Table.Cell>{document.numPages}</Table.Cell>
                                        {/* <Table.Cell>
                                                {(document.pageInfo?.filter(p => !p).length ?? 0) > 0 ? 'Yes' : 'No'}
                                            </Table.Cell> */}
                                        <Table.Cell>
                                            {DocumentPositionDropdown(
                                                document.id,
                                                document.position ?? index + 1,
                                            )}
                                        </Table.Cell>
                                        <Table.Cell>
                                            <Link
                                                to=""
                                                onClick={() => viewPdfFile(document.file)}
                                                aria-label="Preview - opens in a new tab"
                                                data-testid={`document-preview-${document.id}`}
                                            >
                                                View
                                            </Link>
                                        </Table.Cell>
                                        <Table.Cell>
                                            <button
                                                type="button"
                                                aria-label={`Remove ${document.file.name} from selection`}
                                                className="link-button"
                                                onClick={(): void => {
                                                    onRemove(index);
                                                }}
                                            >
                                                Remove
                                            </button>
                                        </Table.Cell>
                                    </Table.Row>
                                );
                            })}
                    </Table.Body>
                </Table>
                <div>
                    <h2>Preview this Lloyd George record</h2>
                    <p>
                        This shows how the final record will look when combined into a single
                        document.
                    </p>
                    <p>
                        Preview may take longer to load if there are many files or if individual
                        files are large.
                    </p>
                    <DocumentUploadLloydGeorgePreview
                        documents={documents
                            .filter((doc) => doc.docType === DOCUMENT_TYPE.LLOYD_GEORGE)
                            .sort((a, b) => a.position! - b.position!)}
                        setMergedPdfBlob={setMergedPdfBlob}
                    />
                </div>
                {documents.length > 0 && (
                    <Button
                        type="submit"
                        id="form-submit"
                        data-testid="form-submit-button"
                        className="mt-4"
                        role="button"
                        name="continue"
                    >
                        Continue
                    </Button>
                )}
            </form>
        </>
    );
};

export default DocumentSelectOrderStage;<|MERGE_RESOLUTION|>--- conflicted
+++ resolved
@@ -19,11 +19,8 @@
 import PatientSummary, { PatientInfo } from '../../../generic/patientSummary/PatientSummary';
 import ErrorBox from '../../../layout/errorBox/ErrorBox';
 import DocumentUploadLloydGeorgePreview from '../documentUploadLloydGeorgePreview/DocumentUploadLloydGeorgePreview';
-<<<<<<< HEAD
 import { ErrorMessageListItem } from '../../../../types/pages/genericPageErrors';
-=======
 import getMergedPdfBlob from '../../../../helpers/utils/pdfMerger';
->>>>>>> 6a647d3a
 
 type Props = {
     documents: UploadDocument[];
@@ -35,15 +32,11 @@
 };
 type UploadFilesError = ErrorMessageListItem<UPLOAD_FILE_ERROR_TYPE>;
 
-<<<<<<< HEAD
 const DocumentSelectOrderStage = ({
     documents,
     setDocuments,
     setMergedPdfBlob,
 }: Props): JSX.Element => {
-=======
-const DocumentSelectOrderStage = ({ documents, setDocuments, setMergedPdfBlob }: Props): JSX.Element => {
->>>>>>> 6a647d3a
     const navigate = useNavigate();
 
     const documentPositionKey = (documentId: string): string => {
