<<<<<<< HEAD
import { render, screen, waitFor } from '@testing-library/react';
import userEvent from '@testing-library/user-event';
import { fileUploadErrorMessages } from '../../../../helpers/utils/fileUploadErrorMessages';
=======
import { render, waitFor, screen } from '@testing-library/react';
import userEvent from '@testing-library/user-event';
import DocumentSelectOrderStage from './DocumentSelectOrderStage';
>>>>>>> 77715dae
import {
    DOCUMENT_TYPE,
    DOCUMENT_UPLOAD_STATE,
    UploadDocument,
} from '../../../../types/pages/UploadDocumentsPage/types';
<<<<<<< HEAD
import DocumentSelectOrderStage from './DocumentSelectOrderStage';
import { buildPatientDetails } from '../../../../helpers/test/testBuilders';
import usePatient from '../../../../helpers/hooks/usePatient';
import { getFormattedDate } from '../../../../helpers/utils/formatDate';
import { formatNhsNumber } from '../../../../helpers/utils/formatNhsNumber';
=======
>>>>>>> 77715dae

const mockNavigate = vi.fn();
const mockSetDocuments = vi.fn();
const mockSetMergedPdfBlob = vi.fn();

vi.mock('../../../../helpers/hooks/usePatient');
vi.mock('../../../../helpers/hooks/useTitle');
vi.mock('react-router-dom', () => ({
    useNavigate: () => mockNavigate,
}));

URL.createObjectURL = vi.fn(() => 'mocked-url');
<<<<<<< HEAD
=======

// Mock scrollIntoView which is not available in JSDOM
>>>>>>> 77715dae
Element.prototype.scrollIntoView = vi.fn();

vi.mock('../documentUploadLloydGeorgePreview/DocumentUploadLloydGeorgePreview', () => ({
    default: ({ documents }: { documents: UploadDocument[] }) => (
        <div data-testid="lloyd-george-preview">
            Lloyd George Preview for {documents.length} documents
        </div>
    ),
}));
<<<<<<< HEAD

const patientDetails = buildPatientDetails();

describe('DocumentSelectOrderStage', () => {
    let documents: UploadDocument[] = [];

    const createMockFile = (name: string, id: string): File => {
        const file = new File(['content'], name, { type: 'application/pdf' });
        Object.defineProperty(file, 'name', { value: name, writable: false });
        return file;
    };

    beforeEach(() => {
        vi.mocked(usePatient).mockReturnValue(patientDetails);
=======

describe('DocumentSelectOrderStage', () => {
    let documents: UploadDocument[] = [];
>>>>>>> 77715dae

    const createMockFile = (name: string, id: string): File => {
        const file = new File(['content'], name, { type: 'application/pdf' });
        Object.defineProperty(file, 'name', { value: name, writable: false });
        return file;
    };

    beforeEach(() => {
        import.meta.env.VITE_ENVIRONMENT = 'vitest';
        documents = [
            {
                docType: DOCUMENT_TYPE.LLOYD_GEORGE,
                id: '1',
                file: createMockFile('test-document-1.pdf', '1'),
                attempts: 0,
                state: DOCUMENT_UPLOAD_STATE.SELECTED,
                numPages: 5,
                position: 1,
            },
        ];
    });

    afterEach(() => {
        vi.clearAllMocks();
    });

    describe('Rendering', () => {
        it('renders the component with page title and instructions', async () => {
            render(
                <DocumentSelectOrderStage
                    documents={documents}
                    setDocuments={mockSetDocuments}
                    setMergedPdfBlob={mockSetMergedPdfBlob}
                />,
            );

            await waitFor(() => {
                expect(
                    screen.getByText('What order do you want these files in?'),
                ).toBeInTheDocument();
                expect(
                    screen.getByText(
                        'If you have more than one file, they may not be in the correct order:',
                    ),
                ).toBeInTheDocument();
                expect(
                    screen.getByText(
                        'When you upload your files, they will be combined into a single PDF document.',
                    ),
                ).toBeInTheDocument();
            });
        });

        it('renders the document table with headers', () => {
            render(
                <DocumentSelectOrderStage
                    documents={documents}
                    setDocuments={mockSetDocuments}
                    setMergedPdfBlob={mockSetMergedPdfBlob}
                />,
            );

            expect(screen.getByText('Filename')).toBeInTheDocument();
            expect(screen.getByText('Pages')).toBeInTheDocument();
            expect(screen.getByText('Position')).toBeInTheDocument();
            expect(screen.getByText('View file')).toBeInTheDocument();
            expect(screen.getByText('Remove file')).toBeInTheDocument();
        });

        it('displays document information in the table', () => {
            render(
                <DocumentSelectOrderStage
                    documents={documents}
                    setDocuments={mockSetDocuments}
                    setMergedPdfBlob={mockSetMergedPdfBlob}
                />,
            );

            expect(screen.getByText('test-document-1.pdf')).toBeInTheDocument();
            expect(screen.getByText('5')).toBeInTheDocument();
            expect(screen.getByText('View')).toBeInTheDocument();
            expect(screen.getByText('Remove')).toBeInTheDocument();
        });

        it('renders continue button when documents are present', () => {
            render(
                <DocumentSelectOrderStage
                    documents={documents}
                    setDocuments={mockSetDocuments}
                    setMergedPdfBlob={mockSetMergedPdfBlob}
                />,
            );

            expect(screen.getByRole('button', { name: 'Continue' })).toBeInTheDocument();
        });

        it('does not show "Remove all" button when there is only one document', () => {
            render(
                <DocumentSelectOrderStage
                    documents={documents}
                    setDocuments={mockSetDocuments}
                    setMergedPdfBlob={mockSetMergedPdfBlob}
                />,
            );

            expect(screen.queryByText('Remove all')).not.toBeInTheDocument();
        });

        it('shows Lloyd George preview when documents contain Lloyd George type and form is valid', async () => {
            render(
                <DocumentSelectOrderStage
                    documents={documents}
                    setDocuments={mockSetDocuments}
                    setMergedPdfBlob={mockSetMergedPdfBlob}
                />,
            );

            await waitFor(() => {
                expect(screen.getByText('Preview this Lloyd George record')).toBeInTheDocument();
                expect(screen.getByTestId('lloyd-george-preview')).toBeInTheDocument();
            });
        });

        it('shows message when no documents are present', () => {
            render(
                <DocumentSelectOrderStage
                    documents={[]}
                    setDocuments={mockSetDocuments}
                    setMergedPdfBlob={mockSetMergedPdfBlob}
                />,
            );

            expect(screen.getByText(/You have removed all files/)).toBeInTheDocument();
            expect(screen.getByText('choose files')).toBeInTheDocument();
        });
    });

    describe('Position Selection', () => {
        it('renders position dropdown for each document', () => {
            const multipleDocuments = [
                ...documents,
                {
                    docType: DOCUMENT_TYPE.LLOYD_GEORGE,
                    id: '2',
                    file: createMockFile('test-document-2.pdf', '2'),
                    attempts: 0,
                    state: DOCUMENT_UPLOAD_STATE.SELECTED,
                    numPages: 3,
                    position: 2,
                },
            ];

            render(
                <DocumentSelectOrderStage
                    documents={multipleDocuments}
                    setDocuments={mockSetDocuments}
                    setMergedPdfBlob={mockSetMergedPdfBlob}
                />,
            );

            expect(screen.getByTestId('document-1-position')).toBeInTheDocument();
            expect(screen.getByTestId('document-2-position')).toBeInTheDocument();
        });

        it('updates document position when dropdown value changes', async () => {
            const user = userEvent.setup();
            const multipleDocuments = [
                {
                    docType: DOCUMENT_TYPE.LLOYD_GEORGE,
                    id: '1',
                    file: createMockFile('test-document-1.pdf', '1'),
                    attempts: 0,
                    state: DOCUMENT_UPLOAD_STATE.SELECTED,
                    numPages: 5,
                    position: 1,
                },
                {
                    docType: DOCUMENT_TYPE.LLOYD_GEORGE,
                    id: '2',
                    file: createMockFile('test-document-2.pdf', '2'),
                    attempts: 0,
                    state: DOCUMENT_UPLOAD_STATE.SELECTED,
                    numPages: 3,
                    position: 2,
                },
            ];

            render(
                <DocumentSelectOrderStage
                    documents={multipleDocuments}
                    setDocuments={mockSetDocuments}
                    setMergedPdfBlob={mockSetMergedPdfBlob}
                />,
            );

            const positionSelect = screen.getByTestId('document-1-position');
            await user.selectOptions(positionSelect, '2');

            expect(mockSetDocuments).toHaveBeenCalled();
        });
    });

    describe('Document Removal', () => {
        it('calls onRemove when remove button is clicked', async () => {
            const user = userEvent.setup();

            render(
                <DocumentSelectOrderStage
                    documents={documents}
                    setDocuments={mockSetDocuments}
                    setMergedPdfBlob={mockSetMergedPdfBlob}
                />,
            );

            const removeButton = screen.getByRole('button', {
                name: /Remove test-document-1.pdf from selection/,
            });
            await user.click(removeButton);

            expect(mockSetDocuments).toHaveBeenCalledWith([]);
        });

        it('adjusts positions when removing a document from the middle of the list', async () => {
            const user = userEvent.setup();
            const multipleDocuments = [
                {
                    docType: DOCUMENT_TYPE.LLOYD_GEORGE,
                    id: '1',
                    file: createMockFile('test-document-1.pdf', '1'),
                    attempts: 0,
                    state: DOCUMENT_UPLOAD_STATE.SELECTED,
                    numPages: 5,
                    position: 1,
                },
                {
                    docType: DOCUMENT_TYPE.LLOYD_GEORGE,
                    id: '2',
                    file: createMockFile('test-document-2.pdf', '2'),
                    attempts: 0,
                    state: DOCUMENT_UPLOAD_STATE.SELECTED,
                    numPages: 3,
                    position: 2,
                },
                {
                    docType: DOCUMENT_TYPE.LLOYD_GEORGE,
                    id: '3',
                    file: createMockFile('test-document-3.pdf', '3'),
                    attempts: 0,
                    state: DOCUMENT_UPLOAD_STATE.SELECTED,
                    numPages: 2,
                    position: 3,
                },
            ];

            render(
                <DocumentSelectOrderStage
                    documents={multipleDocuments}
                    setDocuments={mockSetDocuments}
                    setMergedPdfBlob={mockSetMergedPdfBlob}
                />,
            );

            // Remove the middle document (position 2)
            const removeButton = screen.getByRole('button', {
                name: /Remove test-document-2.pdf from selection/,
            });
            await user.click(removeButton);

            // Verify that setDocuments was called with the correct updated list
            expect(mockSetDocuments).toHaveBeenCalledWith([
                expect.objectContaining({
                    id: '1',
                    position: 1, // Should remain unchanged
                }),
                expect.objectContaining({
                    id: '3',
                    position: 2, // Should be adjusted from 3 to 2
                }),
            ]);
        });

        it('removes document without affecting positions of documents with lower positions', async () => {
            const user = userEvent.setup();
            const multipleDocuments = [
                {
                    docType: DOCUMENT_TYPE.LLOYD_GEORGE,
                    id: '1',
                    file: createMockFile('test-document-1.pdf', '1'),
                    attempts: 0,
                    state: DOCUMENT_UPLOAD_STATE.SELECTED,
                    numPages: 5,
                    position: 1,
                },
                {
                    docType: DOCUMENT_TYPE.LLOYD_GEORGE,
                    id: '2',
                    file: createMockFile('test-document-2.pdf', '2'),
                    attempts: 0,
                    state: DOCUMENT_UPLOAD_STATE.SELECTED,
                    numPages: 3,
                    position: 2,
                },
                {
                    docType: DOCUMENT_TYPE.LLOYD_GEORGE,
                    id: '3',
                    file: createMockFile('test-document-3.pdf', '3'),
                    attempts: 0,
                    state: DOCUMENT_UPLOAD_STATE.SELECTED,
                    numPages: 2,
                    position: 3,
                },
            ];

            render(
                <DocumentSelectOrderStage
                    documents={multipleDocuments}
                    setDocuments={mockSetDocuments}
                    setMergedPdfBlob={mockSetMergedPdfBlob}
                />,
            );

            // Remove the last document (position 3)
            const removeButton = screen.getByRole('button', {
                name: /Remove test-document-3.pdf from selection/,
            });
            await user.click(removeButton);

<<<<<<< HEAD
            await waitFor(() => {
                expect(
                    screen.getByText('What order do you want these files in?'),
                ).toBeInTheDocument();
                expect(
                    screen.getByText(
                        'If you have more than one file, they may not be in the correct order:',
                    ),
                ).toBeInTheDocument();
                expect(
                    screen.getByText(
                        'When you upload your files, they will be combined into a single PDF document.',
                    ),
                ).toBeInTheDocument();
            });
        });

        it('renders the document table with headers', () => {
            render(
                <DocumentSelectOrderStage
                    documents={documents}
                    setDocuments={mockSetDocuments}
                    setMergedPdfBlob={mockSetMergedPdfBlob}
                />,
            );

            expect(screen.getByText('Filename')).toBeInTheDocument();
            expect(screen.getByText('Pages')).toBeInTheDocument();
            expect(screen.getByText('Position')).toBeInTheDocument();
            expect(screen.getByText('View file')).toBeInTheDocument();
            expect(screen.getByText('Remove file')).toBeInTheDocument();
        });

        it('renders continue button when documents are present', () => {
            render(
                <DocumentSelectOrderStage
                    documents={documents}
                    setDocuments={mockSetDocuments}
                    setMergedPdfBlob={mockSetMergedPdfBlob}
                />,
            );

            expect(screen.getByRole('button', { name: 'Continue' })).toBeInTheDocument();
        });

        it('does not show "Remove all" button when there is only one document', () => {
            render(
                <DocumentSelectOrderStage
                    documents={documents}
                    setDocuments={mockSetDocuments}
                    setMergedPdfBlob={mockSetMergedPdfBlob}
                />,
            );

            expect(screen.queryByText('Remove all')).not.toBeInTheDocument();
        });

        it('shows Lloyd George preview when documents contain Lloyd George type and form is valid', async () => {
            render(
                <DocumentSelectOrderStage
                    documents={documents}
                    setDocuments={mockSetDocuments}
                    setMergedPdfBlob={mockSetMergedPdfBlob}
                />,
            );

            await waitFor(() => {
                expect(screen.getByText('Preview this Lloyd George record')).toBeInTheDocument();
                expect(screen.getByTestId('lloyd-george-preview')).toBeInTheDocument();
            });
        });

        it('shows message when no documents are present', () => {
            render(
                <DocumentSelectOrderStage
                    documents={[]}
                    setDocuments={mockSetDocuments}
                    setMergedPdfBlob={mockSetMergedPdfBlob}
                />,
            );

            expect(screen.getByText(/You have removed all files/)).toBeInTheDocument();
            expect(screen.getByText('choose files')).toBeInTheDocument();
        });
    });

    describe('Position Selection', () => {
        it('renders position dropdown for each document', () => {
            const multipleDocuments = [
                ...documents,
                {
                    docType: DOCUMENT_TYPE.LLOYD_GEORGE,
                    id: '2',
                    file: createMockFile('test-document-2.pdf', '2'),
                    attempts: 0,
                    state: DOCUMENT_UPLOAD_STATE.SELECTED,
                    numPages: 3,
                    position: 2,
                },
            ];

            render(
                <DocumentSelectOrderStage
                    documents={multipleDocuments}
                    setDocuments={mockSetDocuments}
                    setMergedPdfBlob={mockSetMergedPdfBlob}
                />,
            );

            expect(screen.getByTestId('1')).toBeInTheDocument();
            expect(screen.getByTestId('2')).toBeInTheDocument();
        });

        it('updates document position when dropdown value changes', async () => {
            const user = userEvent.setup();
            const multipleDocuments = [
                {
                    docType: DOCUMENT_TYPE.LLOYD_GEORGE,
                    id: '1',
                    file: createMockFile('test-document-1.pdf', '1'),
                    attempts: 0,
                    state: DOCUMENT_UPLOAD_STATE.SELECTED,
                    numPages: 5,
                    position: 1,
                },
                {
                    docType: DOCUMENT_TYPE.LLOYD_GEORGE,
                    id: '2',
                    file: createMockFile('test-document-2.pdf', '2'),
                    attempts: 0,
                    state: DOCUMENT_UPLOAD_STATE.SELECTED,
                    numPages: 3,
                    position: 2,
                },
            ];

            render(
                <DocumentSelectOrderStage
                    documents={multipleDocuments}
                    setDocuments={mockSetDocuments}
                    setMergedPdfBlob={mockSetMergedPdfBlob}
                />,
            );

            const positionSelect = screen.getByTestId('1');
            await user.selectOptions(positionSelect, '2');

            expect(mockSetDocuments).toHaveBeenCalled();
        });
    });

    describe('Document Removal', () => {
        it('calls onRemove when remove button is clicked', async () => {
            const user = userEvent.setup();

            render(
                <DocumentSelectOrderStage
                    documents={documents}
                    setDocuments={mockSetDocuments}
                    setMergedPdfBlob={mockSetMergedPdfBlob}
                />,
            );

            const removeButton = screen.getByRole('button', {
                name: /Remove test-document-1.pdf from selection/,
            });
            await user.click(removeButton);

            expect(mockSetDocuments).toHaveBeenCalledWith([]);
        });

        it('adjusts positions when removing a document from the middle of the list', async () => {
            const user = userEvent.setup();
            const multipleDocuments = [
                {
                    docType: DOCUMENT_TYPE.LLOYD_GEORGE,
                    id: '1',
                    file: createMockFile('test-document-1.pdf', '1'),
                    attempts: 0,
                    state: DOCUMENT_UPLOAD_STATE.SELECTED,
                    numPages: 5,
                    position: 1,
                },
                {
                    docType: DOCUMENT_TYPE.LLOYD_GEORGE,
                    id: '2',
                    file: createMockFile('test-document-2.pdf', '2'),
                    attempts: 0,
                    state: DOCUMENT_UPLOAD_STATE.SELECTED,
                    numPages: 3,
                    position: 2,
                },
                {
                    docType: DOCUMENT_TYPE.LLOYD_GEORGE,
                    id: '3',
                    file: createMockFile('test-document-3.pdf', '3'),
                    attempts: 0,
                    state: DOCUMENT_UPLOAD_STATE.SELECTED,
                    numPages: 2,
                    position: 3,
                },
            ];

            render(
                <DocumentSelectOrderStage
                    documents={multipleDocuments}
                    setDocuments={mockSetDocuments}
                    setMergedPdfBlob={mockSetMergedPdfBlob}
                />,
            );

            // Remove the middle document (position 2)
            const removeButton = screen.getByRole('button', {
                name: /Remove test-document-2.pdf from selection/,
            });
            await user.click(removeButton);

            // Verify that setDocuments was called with the correct updated list
            expect(mockSetDocuments).toHaveBeenCalledWith([
                expect.objectContaining({
                    id: '1',
                    position: 1, // Should remain unchanged
                }),
                expect.objectContaining({
                    id: '3',
                    position: 2, // Should be adjusted from 3 to 2
                }),
            ]);
        });

        it('removes document without affecting positions of documents with lower positions', async () => {
            const user = userEvent.setup();
            const multipleDocuments = [
                {
                    docType: DOCUMENT_TYPE.LLOYD_GEORGE,
                    id: '1',
                    file: createMockFile('test-document-1.pdf', '1'),
                    attempts: 0,
                    state: DOCUMENT_UPLOAD_STATE.SELECTED,
                    numPages: 5,
                    position: 1,
                },
                {
                    docType: DOCUMENT_TYPE.LLOYD_GEORGE,
                    id: '2',
                    file: createMockFile('test-document-2.pdf', '2'),
                    attempts: 0,
                    state: DOCUMENT_UPLOAD_STATE.SELECTED,
                    numPages: 3,
                    position: 2,
                },
                {
                    docType: DOCUMENT_TYPE.LLOYD_GEORGE,
                    id: '3',
                    file: createMockFile('test-document-3.pdf', '3'),
                    attempts: 0,
                    state: DOCUMENT_UPLOAD_STATE.SELECTED,
                    numPages: 2,
                    position: 3,
                },
            ];

            render(
                <DocumentSelectOrderStage
                    documents={multipleDocuments}
                    setDocuments={mockSetDocuments}
                    setMergedPdfBlob={mockSetMergedPdfBlob}
                />,
            );

            // Remove the last document (position 3)
            const removeButton = screen.getByRole('button', {
                name: /Remove test-document-3.pdf from selection/,
            });
            await user.click(removeButton);

=======
>>>>>>> 77715dae
            // Verify that documents with lower positions remain unchanged
            expect(mockSetDocuments).toHaveBeenCalledWith([
                expect.objectContaining({
                    id: '1',
                    position: 1, // Should remain unchanged
                }),
                expect.objectContaining({
                    id: '2',
                    position: 2, // Should remain unchanged
                }),
            ]);
        });

        it('handles removal of document without position set', async () => {
            const user = userEvent.setup();
            const documentsWithoutPosition = [
                {
                    docType: DOCUMENT_TYPE.LLOYD_GEORGE,
                    id: '1',
                    file: createMockFile('test-document-1.pdf', '1'),
                    attempts: 0,
                    state: DOCUMENT_UPLOAD_STATE.SELECTED,
                    numPages: 5,
                    position: undefined, // No position set
                },
                {
                    docType: DOCUMENT_TYPE.LLOYD_GEORGE,
                    id: '2',
                    file: createMockFile('test-document-2.pdf', '2'),
                    attempts: 0,
                    state: DOCUMENT_UPLOAD_STATE.SELECTED,
                    numPages: 3,
                    position: 1,
                },
            ];

            render(
                <DocumentSelectOrderStage
                    documents={documentsWithoutPosition}
                    setDocuments={mockSetDocuments}
                    setMergedPdfBlob={mockSetMergedPdfBlob}
                />,
            );

            const removeButton = screen.getByRole('button', {
                name: /Remove test-document-1.pdf from selection/,
            });
            await user.click(removeButton);

            // Should remove the document and leave the other unchanged
            expect(mockSetDocuments).toHaveBeenCalledWith([
                expect.objectContaining({
                    id: '2',
                    position: 1,
                }),
            ]);
        });

        it('displays correct aria-label for each remove button', () => {
            const multipleDocuments = [
                {
                    docType: DOCUMENT_TYPE.LLOYD_GEORGE,
                    id: '1',
                    file: createMockFile('document-one.pdf', '1'),
                    attempts: 0,
                    state: DOCUMENT_UPLOAD_STATE.SELECTED,
                    numPages: 5,
                    position: 1,
                },
                {
                    docType: DOCUMENT_TYPE.LLOYD_GEORGE,
                    id: '2',
                    file: createMockFile('document-two.pdf', '2'),
                    attempts: 0,
                    state: DOCUMENT_UPLOAD_STATE.SELECTED,
                    numPages: 3,
                    position: 2,
                },
            ];

            render(
                <DocumentSelectOrderStage
                    documents={multipleDocuments}
                    setDocuments={mockSetDocuments}
                    setMergedPdfBlob={mockSetMergedPdfBlob}
                />,
            );

            expect(
                screen.getByRole('button', {
                    name: 'Remove document-one.pdf from selection',
                }),
            ).toBeInTheDocument();
            expect(
                screen.getByRole('button', {
                    name: 'Remove document-two.pdf from selection',
                }),
            ).toBeInTheDocument();
        });

        it('shows appropriate message when all documents are removed', () => {
            render(
                <DocumentSelectOrderStage
                    documents={[]}
                    setDocuments={mockSetDocuments}
                    setMergedPdfBlob={mockSetMergedPdfBlob}
                />,
            );

            expect(screen.getByText(/You have removed all files/)).toBeInTheDocument();
            expect(screen.getByText('choose files')).toBeInTheDocument();
        });
    });

    describe('Form Validation', () => {
<<<<<<< HEAD
        it('shows error when duplicate positions are selected', async () => {
            const user = userEvent.setup();
            const documentsWithDuplicatePositions = [
=======
        it('shows error when positions are not selected', async () => {
            const user = userEvent.setup();
            const documentsWithoutPositions = [
>>>>>>> 77715dae
                {
                    docType: DOCUMENT_TYPE.LLOYD_GEORGE,
                    id: '1',
                    file: createMockFile('test-document-1.pdf', '1'),
                    attempts: 0,
                    state: DOCUMENT_UPLOAD_STATE.SELECTED,
                    numPages: 5,
<<<<<<< HEAD
                    position: 1,
                },
                {
                    docType: DOCUMENT_TYPE.LLOYD_GEORGE,
                    id: '2',
                    file: createMockFile('test-document-2.pdf', '2'),
                    attempts: 0,
                    state: DOCUMENT_UPLOAD_STATE.SELECTED,
                    numPages: 3,
                    position: 1, // Duplicate position
=======
                    position: 0, // Invalid position
>>>>>>> 77715dae
                },
            ];

            render(
                <DocumentSelectOrderStage
<<<<<<< HEAD
                    documents={documentsWithDuplicatePositions}
=======
                    documents={documentsWithoutPositions}
>>>>>>> 77715dae
                    setDocuments={mockSetDocuments}
                    setMergedPdfBlob={mockSetMergedPdfBlob}
                />,
            );

            const continueButton = screen.getByRole('button', { name: 'Continue' });
            await user.click(continueButton);

            await waitFor(() => {
<<<<<<< HEAD
                expect(screen.getByText('There is a problem')).toBeInTheDocument();
            });

            const expectedErrorMessage = fileUploadErrorMessages.duplicatePositionError.inline;

            // 3 error messages are shown: one for the form error and two for each document with the same position
            expect(screen.getAllByText(expectedErrorMessage)).toHaveLength(3);
        });

        it('doesnt show error when duplicate positions are selected and continue is not clicked', async () => {
            const documentsWithDuplicatePositions = [
                {
                    docType: DOCUMENT_TYPE.LLOYD_GEORGE,
                    id: '1',
                    file: createMockFile('test-document-1.pdf', '1'),
                    attempts: 0,
                    state: DOCUMENT_UPLOAD_STATE.SELECTED,
                    numPages: 5,
                    position: 1,
                },
                {
                    docType: DOCUMENT_TYPE.LLOYD_GEORGE,
                    id: '2',
                    file: createMockFile('test-document-2.pdf', '2'),
                    attempts: 0,
                    state: DOCUMENT_UPLOAD_STATE.SELECTED,
                    numPages: 3,
                    position: 1, // Duplicate position
                },
            ];

            render(
                <DocumentSelectOrderStage
                    documents={documentsWithDuplicatePositions}
                    setDocuments={mockSetDocuments}
                    setMergedPdfBlob={mockSetMergedPdfBlob}
                />,
            );

            await waitFor(() => {
                expect(screen.getByText('Preview this Lloyd George record')).toBeInTheDocument();
            });

            expect(screen.queryByText('There is a problem')).not.toBeInTheDocument();
            const expectedErrorMessage = fileUploadErrorMessages.duplicatePositionError.inline;

            expect(screen.queryByText(expectedErrorMessage)).not.toBeInTheDocument();
        });
    });

    describe('Navigation', () => {
        it('navigates to confirmation page when form is submitted successfully', async () => {
            const user = userEvent.setup();
            const documents = [
                {
                    docType: DOCUMENT_TYPE.LLOYD_GEORGE,
                    id: '1',
                    file: createMockFile('test-document-1.pdf', '1'),
                    attempts: 0,
                    state: DOCUMENT_UPLOAD_STATE.SELECTED,
                    numPages: 5,
                    position: 1,
                },
            ];

            render(
                <DocumentSelectOrderStage
                    documents={documents}
                    setDocuments={mockSetDocuments}
                    setMergedPdfBlob={mockSetMergedPdfBlob}
                />,
            );

            const continueButton = screen.getByRole('button', { name: 'Continue' });
            await user.click(continueButton);

            await waitFor(() => {
                expect(mockNavigate).toHaveBeenCalledWith('/patient/document-upload/in-progress');
            });
        });

        it('navigates to document upload when "choose files" link is clicked', async () => {
            const user = userEvent.setup();

            render(
                <DocumentSelectOrderStage
                    documents={[]}
                    setDocuments={mockSetDocuments}
                    setMergedPdfBlob={mockSetMergedPdfBlob}
                />,
            );

            const chooseFilesButton = screen.getByRole('button', { name: 'choose files' });
            await user.click(chooseFilesButton);

            expect(mockNavigate).toHaveBeenCalledWith('/patient/document-upload');
        });
    });

    describe('File Preview', () => {
        it('creates object URL for file preview', () => {
            render(
                <DocumentSelectOrderStage
                    documents={documents}
                    setDocuments={mockSetDocuments}
                    setMergedPdfBlob={mockSetMergedPdfBlob}
                />,
            );

            const viewLink = screen.getByTestId('document-preview-1');
            expect(viewLink).toHaveAttribute('href', 'mocked-url');
            expect(global.URL.createObjectURL).toHaveBeenCalledWith(documents[0].file);
        });

        it('opens file preview in new tab', () => {
            render(
                <DocumentSelectOrderStage
                    documents={documents}
                    setDocuments={mockSetDocuments}
                    setMergedPdfBlob={mockSetMergedPdfBlob}
                />,
            );

            const viewLink = screen.getByTestId('document-preview-1');
            expect(viewLink).toHaveAttribute('target', '_blank');
            expect(viewLink).toHaveAttribute('rel', 'noreferrer');
        });
    });

    describe('PDF Viewer Integration', () => {
        it('renders PDF viewer when Lloyd George preview is shown', async () => {
            render(
                <DocumentSelectOrderStage
                    documents={documents}
                    setDocuments={mockSetDocuments}
                    setMergedPdfBlob={mockSetMergedPdfBlob}
                />,
            );

            await waitFor(() => {
                expect(screen.getByTestId('lloyd-george-preview')).toBeInTheDocument();
            });
        });

        it('passes correct documents to Lloyd George preview component', async () => {
            const multipleDocuments = [
                {
                    docType: DOCUMENT_TYPE.LLOYD_GEORGE,
                    id: '1',
                    file: createMockFile('test-document-1.pdf', '1'),
                    attempts: 0,
                    state: DOCUMENT_UPLOAD_STATE.SELECTED,
                    numPages: 5,
                    position: 1,
                },
                {
                    docType: DOCUMENT_TYPE.LLOYD_GEORGE,
                    id: '2',
                    file: createMockFile('test-document-2.pdf', '2'),
                    attempts: 0,
                    state: DOCUMENT_UPLOAD_STATE.SELECTED,
                    numPages: 3,
                    position: 2,
                },
            ];

            render(
                <DocumentSelectOrderStage
                    documents={multipleDocuments}
                    setDocuments={mockSetDocuments}
                    setMergedPdfBlob={mockSetMergedPdfBlob}
                />,
            );

            await waitFor(() => {
                expect(
                    screen.getByText('Lloyd George Preview for 2 documents'),
=======
                expect(
                    screen.getByText('Please select a position for every document'),
>>>>>>> 77715dae
                ).toBeInTheDocument();
            });
        });

<<<<<<< HEAD
        it('does shows PDF viewer when form has validation errors', async () => {
            const user = userEvent.setup();
            const documentsWithInvalidPositions = [
=======
        it('shows error when duplicate positions are selected', async () => {
            const documentsWithDuplicatePositions = [
>>>>>>> 77715dae
                {
                    docType: DOCUMENT_TYPE.LLOYD_GEORGE,
                    id: '1',
                    file: createMockFile('test-document-1.pdf', '1'),
                    attempts: 0,
                    state: DOCUMENT_UPLOAD_STATE.SELECTED,
                    numPages: 5,
<<<<<<< HEAD
                    position: 0, // Invalid position
=======
                    position: 1,
                },
                {
                    docType: DOCUMENT_TYPE.LLOYD_GEORGE,
                    id: '2',
                    file: createMockFile('test-document-2.pdf', '2'),
                    attempts: 0,
                    state: DOCUMENT_UPLOAD_STATE.SELECTED,
                    numPages: 3,
                    position: 1, // Duplicate position
>>>>>>> 77715dae
                },
            ];

            render(
                <DocumentSelectOrderStage
<<<<<<< HEAD
                    documents={documentsWithInvalidPositions}
=======
                    documents={documentsWithDuplicatePositions}
>>>>>>> 77715dae
                    setDocuments={mockSetDocuments}
                    setMergedPdfBlob={mockSetMergedPdfBlob}
                />,
            );

<<<<<<< HEAD
            const continueButton = screen.getByRole('button', { name: 'Continue' });
            await user.click(continueButton);

            await waitFor(() => {
                expect(screen.queryByTestId('lloyd-george-preview')).toBeInTheDocument();
            });
        });
    });

    describe('Unhappy Path Handling', () => {
        it('Shows error message show when duplicate positons selected', async () => {
            const user = userEvent.setup();
            documents = [
=======
            await waitFor(() => {
                expect(screen.getByText('There is a problem')).toBeInTheDocument();
            });
            expect(
                screen.getByText('Please ensure all documents have a unique position selected'),
            ).toBeInTheDocument();
        });

        it('shows error when duplicate positions are selected and continue is clicked', async () => {
            const user = userEvent.setup();
            const documentsWithDuplicatePositions = [
>>>>>>> 77715dae
                {
                    docType: DOCUMENT_TYPE.LLOYD_GEORGE,
                    id: '1',
                    file: createMockFile('test-document-1.pdf', '1'),
                    attempts: 0,
                    state: DOCUMENT_UPLOAD_STATE.SELECTED,
                    numPages: 5,
                    position: 1,
                },
                {
                    docType: DOCUMENT_TYPE.LLOYD_GEORGE,
                    id: '2',
                    file: createMockFile('test-document-2.pdf', '2'),
                    attempts: 0,
                    state: DOCUMENT_UPLOAD_STATE.SELECTED,
                    numPages: 3,
                    position: 1, // Duplicate position
                },
            ];

            render(
                <DocumentSelectOrderStage
<<<<<<< HEAD
                    documents={documents}
=======
                    documents={documentsWithDuplicatePositions}
>>>>>>> 77715dae
                    setDocuments={mockSetDocuments}
                    setMergedPdfBlob={mockSetMergedPdfBlob}
                />,
            );

            const continueButton = screen.getByRole('button', { name: 'Continue' });
            await user.click(continueButton);

            await waitFor(() => {
                expect(screen.getByText('There is a problem')).toBeInTheDocument();
            });
<<<<<<< HEAD

            const errorMessage = fileUploadErrorMessages.duplicatePositionError.inline;
            // 3 error messages are shown: one for the form error and two for each document with the same position
            expect(screen.getAllByText(errorMessage).length).toBe(3);
=======
            expect(
                screen.getByText('Please ensure all documents have a unique position selected'),
            ).toBeInTheDocument();
>>>>>>> 77715dae
        });
    });

    describe('Navigation', () => {
        it('navigates to confirmation page when form is submitted successfully', async () => {
            const user = userEvent.setup();

            render(
                <DocumentSelectOrderStage
                    documents={documents}
                    setDocuments={mockSetDocuments}
                    setMergedPdfBlob={mockSetMergedPdfBlob}
                />,
            );

            const continueButton = screen.getByRole('button', { name: 'Continue' });
            await user.click(continueButton);

            await waitFor(() => {
                expect(mockNavigate).toHaveBeenCalledWith('/patient/document-upload/confirmation');
            });
        });

        it('navigates to document upload when "choose files" link is clicked', async () => {
            const user = userEvent.setup();

            render(
                <DocumentSelectOrderStage
                    documents={[]}
                    setDocuments={mockSetDocuments}
                    setMergedPdfBlob={mockSetMergedPdfBlob}
                />,
            );

            const chooseFilesButton = screen.getByRole('button', { name: 'choose files' });
            await user.click(chooseFilesButton);

            expect(mockNavigate).toHaveBeenCalledWith('/patient/document-upload');
        });
    });

    describe('File Preview', () => {
        it('creates object URL for file preview', () => {
            render(
                <DocumentSelectOrderStage
                    documents={documents}
                    setDocuments={mockSetDocuments}
                    setMergedPdfBlob={mockSetMergedPdfBlob}
                />,
            );

            const viewLink = screen.getByTestId('document-preview-1');
            expect(viewLink).toHaveAttribute('href', 'mocked-url');
            expect(global.URL.createObjectURL).toHaveBeenCalledWith(documents[0].file);
        });

        it('opens file preview in new tab', () => {
            render(
                <DocumentSelectOrderStage
                    documents={documents}
                    setDocuments={mockSetDocuments}
                    setMergedPdfBlob={mockSetMergedPdfBlob}
                />,
            );

            const viewLink = screen.getByTestId('document-preview-1');
            expect(viewLink).toHaveAttribute('target', '_blank');
            expect(viewLink).toHaveAttribute('rel', 'noreferrer');
        });
    });

    describe('PDF Viewer Integration', () => {
        it('renders PDF viewer when Lloyd George preview is shown', async () => {
            render(
                <DocumentSelectOrderStage
                    documents={documents}
                    setDocuments={mockSetDocuments}
                    setMergedPdfBlob={mockSetMergedPdfBlob}
                />,
            );

            await waitFor(() => {
                expect(screen.getByTestId('lloyd-george-preview')).toBeInTheDocument();
            });
        });

        it('passes correct documents to Lloyd George preview component', async () => {
            const multipleDocuments = [
                {
                    docType: DOCUMENT_TYPE.LLOYD_GEORGE,
                    id: '1',
                    file: createMockFile('test-document-1.pdf', '1'),
                    attempts: 0,
                    state: DOCUMENT_UPLOAD_STATE.SELECTED,
                    numPages: 5,
                    position: 1,
                },
                {
                    docType: DOCUMENT_TYPE.LLOYD_GEORGE,
                    id: '2',
                    file: createMockFile('test-document-2.pdf', '2'),
                    attempts: 0,
                    state: DOCUMENT_UPLOAD_STATE.SELECTED,
                    numPages: 3,
                    position: 2,
                },
            ];

            render(
                <DocumentSelectOrderStage
                    documents={multipleDocuments}
                    setDocuments={mockSetDocuments}
                    setMergedPdfBlob={mockSetMergedPdfBlob}
                />,
            );

            await waitFor(() => {
                expect(
                    screen.getByText('Lloyd George Preview for 2 documents'),
                ).toBeInTheDocument();
            });
        });

        it('does not show PDF viewer when form has validation errors', async () => {
            const user = userEvent.setup();
            const documentsWithInvalidPositions = [
                {
                    docType: DOCUMENT_TYPE.LLOYD_GEORGE,
                    id: '1',
                    file: createMockFile('test-document-1.pdf', '1'),
                    attempts: 0,
                    state: DOCUMENT_UPLOAD_STATE.SELECTED,
                    numPages: 5,
                    position: 0, // Invalid position
                },
            ];

            render(
                <DocumentSelectOrderStage
                    documents={documentsWithInvalidPositions}
                    setDocuments={mockSetDocuments}
                    setMergedPdfBlob={mockSetMergedPdfBlob}
                />,
            );

            const continueButton = screen.getByRole('button', { name: 'Continue' });
            await user.click(continueButton);

            await waitFor(() => {
                expect(screen.queryByTestId('lloyd-george-preview')).not.toBeInTheDocument();
            });
        });
    });
});<|MERGE_RESOLUTION|>--- conflicted
+++ resolved
@@ -1,25 +1,14 @@
-<<<<<<< HEAD
 import { render, screen, waitFor } from '@testing-library/react';
 import userEvent from '@testing-library/user-event';
 import { fileUploadErrorMessages } from '../../../../helpers/utils/fileUploadErrorMessages';
-=======
-import { render, waitFor, screen } from '@testing-library/react';
-import userEvent from '@testing-library/user-event';
-import DocumentSelectOrderStage from './DocumentSelectOrderStage';
->>>>>>> 77715dae
 import {
     DOCUMENT_TYPE,
     DOCUMENT_UPLOAD_STATE,
     UploadDocument,
 } from '../../../../types/pages/UploadDocumentsPage/types';
-<<<<<<< HEAD
 import DocumentSelectOrderStage from './DocumentSelectOrderStage';
 import { buildPatientDetails } from '../../../../helpers/test/testBuilders';
 import usePatient from '../../../../helpers/hooks/usePatient';
-import { getFormattedDate } from '../../../../helpers/utils/formatDate';
-import { formatNhsNumber } from '../../../../helpers/utils/formatNhsNumber';
-=======
->>>>>>> 77715dae
 
 const mockNavigate = vi.fn();
 const mockSetDocuments = vi.fn();
@@ -32,11 +21,6 @@
 }));
 
 URL.createObjectURL = vi.fn(() => 'mocked-url');
-<<<<<<< HEAD
-=======
-
-// Mock scrollIntoView which is not available in JSDOM
->>>>>>> 77715dae
 Element.prototype.scrollIntoView = vi.fn();
 
 vi.mock('../documentUploadLloydGeorgePreview/DocumentUploadLloydGeorgePreview', () => ({
@@ -46,7 +30,6 @@
         </div>
     ),
 }));
-<<<<<<< HEAD
 
 const patientDetails = buildPatientDetails();
 
@@ -61,11 +44,6 @@
 
     beforeEach(() => {
         vi.mocked(usePatient).mockReturnValue(patientDetails);
-=======
-
-describe('DocumentSelectOrderStage', () => {
-    let documents: UploadDocument[] = [];
->>>>>>> 77715dae
 
     const createMockFile = (name: string, id: string): File => {
         const file = new File(['content'], name, { type: 'application/pdf' });
@@ -135,21 +113,6 @@
             expect(screen.getByText('Remove file')).toBeInTheDocument();
         });
 
-        it('displays document information in the table', () => {
-            render(
-                <DocumentSelectOrderStage
-                    documents={documents}
-                    setDocuments={mockSetDocuments}
-                    setMergedPdfBlob={mockSetMergedPdfBlob}
-                />,
-            );
-
-            expect(screen.getByText('test-document-1.pdf')).toBeInTheDocument();
-            expect(screen.getByText('5')).toBeInTheDocument();
-            expect(screen.getByText('View')).toBeInTheDocument();
-            expect(screen.getByText('Remove')).toBeInTheDocument();
-        });
-
         it('renders continue button when documents are present', () => {
             render(
                 <DocumentSelectOrderStage
@@ -226,8 +189,8 @@
                 />,
             );
 
-            expect(screen.getByTestId('document-1-position')).toBeInTheDocument();
-            expect(screen.getByTestId('document-2-position')).toBeInTheDocument();
+            expect(screen.getByTestId('1')).toBeInTheDocument();
+            expect(screen.getByTestId('2')).toBeInTheDocument();
         });
 
         it('updates document position when dropdown value changes', async () => {
@@ -261,7 +224,7 @@
                 />,
             );
 
-            const positionSelect = screen.getByTestId('document-1-position');
+            const positionSelect = screen.getByTestId('1');
             await user.selectOptions(positionSelect, '2');
 
             expect(mockSetDocuments).toHaveBeenCalled();
@@ -393,285 +356,6 @@
             });
             await user.click(removeButton);
 
-<<<<<<< HEAD
-            await waitFor(() => {
-                expect(
-                    screen.getByText('What order do you want these files in?'),
-                ).toBeInTheDocument();
-                expect(
-                    screen.getByText(
-                        'If you have more than one file, they may not be in the correct order:',
-                    ),
-                ).toBeInTheDocument();
-                expect(
-                    screen.getByText(
-                        'When you upload your files, they will be combined into a single PDF document.',
-                    ),
-                ).toBeInTheDocument();
-            });
-        });
-
-        it('renders the document table with headers', () => {
-            render(
-                <DocumentSelectOrderStage
-                    documents={documents}
-                    setDocuments={mockSetDocuments}
-                    setMergedPdfBlob={mockSetMergedPdfBlob}
-                />,
-            );
-
-            expect(screen.getByText('Filename')).toBeInTheDocument();
-            expect(screen.getByText('Pages')).toBeInTheDocument();
-            expect(screen.getByText('Position')).toBeInTheDocument();
-            expect(screen.getByText('View file')).toBeInTheDocument();
-            expect(screen.getByText('Remove file')).toBeInTheDocument();
-        });
-
-        it('renders continue button when documents are present', () => {
-            render(
-                <DocumentSelectOrderStage
-                    documents={documents}
-                    setDocuments={mockSetDocuments}
-                    setMergedPdfBlob={mockSetMergedPdfBlob}
-                />,
-            );
-
-            expect(screen.getByRole('button', { name: 'Continue' })).toBeInTheDocument();
-        });
-
-        it('does not show "Remove all" button when there is only one document', () => {
-            render(
-                <DocumentSelectOrderStage
-                    documents={documents}
-                    setDocuments={mockSetDocuments}
-                    setMergedPdfBlob={mockSetMergedPdfBlob}
-                />,
-            );
-
-            expect(screen.queryByText('Remove all')).not.toBeInTheDocument();
-        });
-
-        it('shows Lloyd George preview when documents contain Lloyd George type and form is valid', async () => {
-            render(
-                <DocumentSelectOrderStage
-                    documents={documents}
-                    setDocuments={mockSetDocuments}
-                    setMergedPdfBlob={mockSetMergedPdfBlob}
-                />,
-            );
-
-            await waitFor(() => {
-                expect(screen.getByText('Preview this Lloyd George record')).toBeInTheDocument();
-                expect(screen.getByTestId('lloyd-george-preview')).toBeInTheDocument();
-            });
-        });
-
-        it('shows message when no documents are present', () => {
-            render(
-                <DocumentSelectOrderStage
-                    documents={[]}
-                    setDocuments={mockSetDocuments}
-                    setMergedPdfBlob={mockSetMergedPdfBlob}
-                />,
-            );
-
-            expect(screen.getByText(/You have removed all files/)).toBeInTheDocument();
-            expect(screen.getByText('choose files')).toBeInTheDocument();
-        });
-    });
-
-    describe('Position Selection', () => {
-        it('renders position dropdown for each document', () => {
-            const multipleDocuments = [
-                ...documents,
-                {
-                    docType: DOCUMENT_TYPE.LLOYD_GEORGE,
-                    id: '2',
-                    file: createMockFile('test-document-2.pdf', '2'),
-                    attempts: 0,
-                    state: DOCUMENT_UPLOAD_STATE.SELECTED,
-                    numPages: 3,
-                    position: 2,
-                },
-            ];
-
-            render(
-                <DocumentSelectOrderStage
-                    documents={multipleDocuments}
-                    setDocuments={mockSetDocuments}
-                    setMergedPdfBlob={mockSetMergedPdfBlob}
-                />,
-            );
-
-            expect(screen.getByTestId('1')).toBeInTheDocument();
-            expect(screen.getByTestId('2')).toBeInTheDocument();
-        });
-
-        it('updates document position when dropdown value changes', async () => {
-            const user = userEvent.setup();
-            const multipleDocuments = [
-                {
-                    docType: DOCUMENT_TYPE.LLOYD_GEORGE,
-                    id: '1',
-                    file: createMockFile('test-document-1.pdf', '1'),
-                    attempts: 0,
-                    state: DOCUMENT_UPLOAD_STATE.SELECTED,
-                    numPages: 5,
-                    position: 1,
-                },
-                {
-                    docType: DOCUMENT_TYPE.LLOYD_GEORGE,
-                    id: '2',
-                    file: createMockFile('test-document-2.pdf', '2'),
-                    attempts: 0,
-                    state: DOCUMENT_UPLOAD_STATE.SELECTED,
-                    numPages: 3,
-                    position: 2,
-                },
-            ];
-
-            render(
-                <DocumentSelectOrderStage
-                    documents={multipleDocuments}
-                    setDocuments={mockSetDocuments}
-                    setMergedPdfBlob={mockSetMergedPdfBlob}
-                />,
-            );
-
-            const positionSelect = screen.getByTestId('1');
-            await user.selectOptions(positionSelect, '2');
-
-            expect(mockSetDocuments).toHaveBeenCalled();
-        });
-    });
-
-    describe('Document Removal', () => {
-        it('calls onRemove when remove button is clicked', async () => {
-            const user = userEvent.setup();
-
-            render(
-                <DocumentSelectOrderStage
-                    documents={documents}
-                    setDocuments={mockSetDocuments}
-                    setMergedPdfBlob={mockSetMergedPdfBlob}
-                />,
-            );
-
-            const removeButton = screen.getByRole('button', {
-                name: /Remove test-document-1.pdf from selection/,
-            });
-            await user.click(removeButton);
-
-            expect(mockSetDocuments).toHaveBeenCalledWith([]);
-        });
-
-        it('adjusts positions when removing a document from the middle of the list', async () => {
-            const user = userEvent.setup();
-            const multipleDocuments = [
-                {
-                    docType: DOCUMENT_TYPE.LLOYD_GEORGE,
-                    id: '1',
-                    file: createMockFile('test-document-1.pdf', '1'),
-                    attempts: 0,
-                    state: DOCUMENT_UPLOAD_STATE.SELECTED,
-                    numPages: 5,
-                    position: 1,
-                },
-                {
-                    docType: DOCUMENT_TYPE.LLOYD_GEORGE,
-                    id: '2',
-                    file: createMockFile('test-document-2.pdf', '2'),
-                    attempts: 0,
-                    state: DOCUMENT_UPLOAD_STATE.SELECTED,
-                    numPages: 3,
-                    position: 2,
-                },
-                {
-                    docType: DOCUMENT_TYPE.LLOYD_GEORGE,
-                    id: '3',
-                    file: createMockFile('test-document-3.pdf', '3'),
-                    attempts: 0,
-                    state: DOCUMENT_UPLOAD_STATE.SELECTED,
-                    numPages: 2,
-                    position: 3,
-                },
-            ];
-
-            render(
-                <DocumentSelectOrderStage
-                    documents={multipleDocuments}
-                    setDocuments={mockSetDocuments}
-                    setMergedPdfBlob={mockSetMergedPdfBlob}
-                />,
-            );
-
-            // Remove the middle document (position 2)
-            const removeButton = screen.getByRole('button', {
-                name: /Remove test-document-2.pdf from selection/,
-            });
-            await user.click(removeButton);
-
-            // Verify that setDocuments was called with the correct updated list
-            expect(mockSetDocuments).toHaveBeenCalledWith([
-                expect.objectContaining({
-                    id: '1',
-                    position: 1, // Should remain unchanged
-                }),
-                expect.objectContaining({
-                    id: '3',
-                    position: 2, // Should be adjusted from 3 to 2
-                }),
-            ]);
-        });
-
-        it('removes document without affecting positions of documents with lower positions', async () => {
-            const user = userEvent.setup();
-            const multipleDocuments = [
-                {
-                    docType: DOCUMENT_TYPE.LLOYD_GEORGE,
-                    id: '1',
-                    file: createMockFile('test-document-1.pdf', '1'),
-                    attempts: 0,
-                    state: DOCUMENT_UPLOAD_STATE.SELECTED,
-                    numPages: 5,
-                    position: 1,
-                },
-                {
-                    docType: DOCUMENT_TYPE.LLOYD_GEORGE,
-                    id: '2',
-                    file: createMockFile('test-document-2.pdf', '2'),
-                    attempts: 0,
-                    state: DOCUMENT_UPLOAD_STATE.SELECTED,
-                    numPages: 3,
-                    position: 2,
-                },
-                {
-                    docType: DOCUMENT_TYPE.LLOYD_GEORGE,
-                    id: '3',
-                    file: createMockFile('test-document-3.pdf', '3'),
-                    attempts: 0,
-                    state: DOCUMENT_UPLOAD_STATE.SELECTED,
-                    numPages: 2,
-                    position: 3,
-                },
-            ];
-
-            render(
-                <DocumentSelectOrderStage
-                    documents={multipleDocuments}
-                    setDocuments={mockSetDocuments}
-                    setMergedPdfBlob={mockSetMergedPdfBlob}
-                />,
-            );
-
-            // Remove the last document (position 3)
-            const removeButton = screen.getByRole('button', {
-                name: /Remove test-document-3.pdf from selection/,
-            });
-            await user.click(removeButton);
-
-=======
->>>>>>> 77715dae
             // Verify that documents with lower positions remain unchanged
             expect(mockSetDocuments).toHaveBeenCalledWith([
                 expect.objectContaining({
@@ -787,23 +471,16 @@
     });
 
     describe('Form Validation', () => {
-<<<<<<< HEAD
         it('shows error when duplicate positions are selected', async () => {
             const user = userEvent.setup();
             const documentsWithDuplicatePositions = [
-=======
-        it('shows error when positions are not selected', async () => {
-            const user = userEvent.setup();
-            const documentsWithoutPositions = [
->>>>>>> 77715dae
-                {
-                    docType: DOCUMENT_TYPE.LLOYD_GEORGE,
-                    id: '1',
-                    file: createMockFile('test-document-1.pdf', '1'),
-                    attempts: 0,
-                    state: DOCUMENT_UPLOAD_STATE.SELECTED,
-                    numPages: 5,
-<<<<<<< HEAD
+                {
+                    docType: DOCUMENT_TYPE.LLOYD_GEORGE,
+                    id: '1',
+                    file: createMockFile('test-document-1.pdf', '1'),
+                    attempts: 0,
+                    state: DOCUMENT_UPLOAD_STATE.SELECTED,
+                    numPages: 5,
                     position: 1,
                 },
                 {
@@ -814,19 +491,12 @@
                     state: DOCUMENT_UPLOAD_STATE.SELECTED,
                     numPages: 3,
                     position: 1, // Duplicate position
-=======
-                    position: 0, // Invalid position
->>>>>>> 77715dae
-                },
-            ];
-
-            render(
-                <DocumentSelectOrderStage
-<<<<<<< HEAD
+                },
+            ];
+
+            render(
+                <DocumentSelectOrderStage
                     documents={documentsWithDuplicatePositions}
-=======
-                    documents={documentsWithoutPositions}
->>>>>>> 77715dae
                     setDocuments={mockSetDocuments}
                     setMergedPdfBlob={mockSetMergedPdfBlob}
                 />,
@@ -836,7 +506,6 @@
             await user.click(continueButton);
 
             await waitFor(() => {
-<<<<<<< HEAD
                 expect(screen.getByText('There is a problem')).toBeInTheDocument();
             });
 
@@ -1014,32 +683,432 @@
             await waitFor(() => {
                 expect(
                     screen.getByText('Lloyd George Preview for 2 documents'),
-=======
+                ).toBeInTheDocument();
+            });
+        });
+
+        it('does shows PDF viewer when form has validation errors', async () => {
+            const user = userEvent.setup();
+            const documentsWithInvalidPositions = [
+                {
+                    docType: DOCUMENT_TYPE.LLOYD_GEORGE,
+                    id: '1',
+                    file: createMockFile('test-document-1.pdf', '1'),
+                    attempts: 0,
+                    state: DOCUMENT_UPLOAD_STATE.SELECTED,
+                    numPages: 5,
+                    position: 0, // Invalid position
+                },
+            ];
+
+            render(
+                <DocumentSelectOrderStage
+                    documents={documentsWithInvalidPositions}
+                    setDocuments={mockSetDocuments}
+                    setMergedPdfBlob={mockSetMergedPdfBlob}
+                />,
+            );
+
+            const continueButton = screen.getByRole('button', { name: 'Continue' });
+            await user.click(continueButton);
+
+            await waitFor(() => {
+                expect(screen.queryByTestId('lloyd-george-preview')).toBeInTheDocument();
+            });
+        });
+    });
+
+    describe('Unhappy Path Handling', () => {
+        it('Shows error message show when duplicate positons selected', async () => {
+            const user = userEvent.setup();
+            documents = [
+                {
+                    docType: DOCUMENT_TYPE.LLOYD_GEORGE,
+                    id: '1',
+                    file: createMockFile('test-document-1.pdf', '1'),
+                    attempts: 0,
+                    state: DOCUMENT_UPLOAD_STATE.SELECTED,
+                    numPages: 5,
+                    position: 1,
+                },
+                {
+                    docType: DOCUMENT_TYPE.LLOYD_GEORGE,
+                    id: '2',
+                    file: createMockFile('test-document-2.pdf', '2'),
+                    attempts: 0,
+                    state: DOCUMENT_UPLOAD_STATE.SELECTED,
+                    numPages: 3,
+                    position: 1, // Duplicate position
+                },
+            ];
+
+            render(
+                <DocumentSelectOrderStage
+                    documents={documents}
+                    setDocuments={mockSetDocuments}
+                    setMergedPdfBlob={mockSetMergedPdfBlob}
+                />,
+            );
+
+            const continueButton = screen.getByRole('button', { name: 'Continue' });
+            await user.click(continueButton);
+
+            await waitFor(() => {
+                expect(screen.getByText('There is a problem')).toBeInTheDocument();
+            });
+
+            const errorMessage = fileUploadErrorMessages.duplicatePositionError.inline;
+            // 3 error messages are shown: one for the form error and two for each document with the same position
+            expect(screen.getAllByText(errorMessage).length).toBe(3);
+        });
+    });
+
+    describe('Position Selection', () => {
+        it('renders position dropdown for each document', () => {
+            const multipleDocuments = [
+                ...documents,
+                {
+                    docType: DOCUMENT_TYPE.LLOYD_GEORGE,
+                    id: '2',
+                    file: createMockFile('test-document-2.pdf', '2'),
+                    attempts: 0,
+                    state: DOCUMENT_UPLOAD_STATE.SELECTED,
+                    numPages: 3,
+                    position: 2,
+                },
+            ];
+
+            render(
+                <DocumentSelectOrderStage
+                    documents={multipleDocuments}
+                    setDocuments={mockSetDocuments}
+                    setMergedPdfBlob={mockSetMergedPdfBlob}
+                />,
+            );
+
+            expect(screen.getByTestId('document-1-position')).toBeInTheDocument();
+            expect(screen.getByTestId('document-2-position')).toBeInTheDocument();
+        });
+
+        it('updates document position when dropdown value changes', async () => {
+            const user = userEvent.setup();
+            const multipleDocuments = [
+                {
+                    docType: DOCUMENT_TYPE.LLOYD_GEORGE,
+                    id: '1',
+                    file: createMockFile('test-document-1.pdf', '1'),
+                    attempts: 0,
+                    state: DOCUMENT_UPLOAD_STATE.SELECTED,
+                    numPages: 5,
+                    position: 1,
+                },
+                {
+                    docType: DOCUMENT_TYPE.LLOYD_GEORGE,
+                    id: '2',
+                    file: createMockFile('test-document-2.pdf', '2'),
+                    attempts: 0,
+                    state: DOCUMENT_UPLOAD_STATE.SELECTED,
+                    numPages: 3,
+                    position: 2,
+                },
+            ];
+
+            render(
+                <DocumentSelectOrderStage
+                    documents={multipleDocuments}
+                    setDocuments={mockSetDocuments}
+                    setMergedPdfBlob={mockSetMergedPdfBlob}
+                />,
+            );
+
+            const positionSelect = screen.getByTestId('document-1-position');
+            await user.selectOptions(positionSelect, '2');
+
+            expect(mockSetDocuments).toHaveBeenCalled();
+        });
+    });
+
+    describe('Document Removal', () => {
+        it('calls onRemove when remove button is clicked', async () => {
+            const user = userEvent.setup();
+
+            render(
+                <DocumentSelectOrderStage
+                    documents={documents}
+                    setDocuments={mockSetDocuments}
+                    setMergedPdfBlob={mockSetMergedPdfBlob}
+                />,
+            );
+
+            const removeButton = screen.getByRole('button', {
+                name: /Remove test-document-1.pdf from selection/,
+            });
+            await user.click(removeButton);
+
+            expect(mockSetDocuments).toHaveBeenCalledWith([]);
+        });
+
+        it('adjusts positions when removing a document from the middle of the list', async () => {
+            const user = userEvent.setup();
+            const multipleDocuments = [
+                {
+                    docType: DOCUMENT_TYPE.LLOYD_GEORGE,
+                    id: '1',
+                    file: createMockFile('test-document-1.pdf', '1'),
+                    attempts: 0,
+                    state: DOCUMENT_UPLOAD_STATE.SELECTED,
+                    numPages: 5,
+                    position: 1,
+                },
+                {
+                    docType: DOCUMENT_TYPE.LLOYD_GEORGE,
+                    id: '2',
+                    file: createMockFile('test-document-2.pdf', '2'),
+                    attempts: 0,
+                    state: DOCUMENT_UPLOAD_STATE.SELECTED,
+                    numPages: 3,
+                    position: 2,
+                },
+                {
+                    docType: DOCUMENT_TYPE.LLOYD_GEORGE,
+                    id: '3',
+                    file: createMockFile('test-document-3.pdf', '3'),
+                    attempts: 0,
+                    state: DOCUMENT_UPLOAD_STATE.SELECTED,
+                    numPages: 2,
+                    position: 3,
+                },
+            ];
+
+            render(
+                <DocumentSelectOrderStage
+                    documents={multipleDocuments}
+                    setDocuments={mockSetDocuments}
+                    setMergedPdfBlob={mockSetMergedPdfBlob}
+                />,
+            );
+
+            // Remove the middle document (position 2)
+            const removeButton = screen.getByRole('button', {
+                name: /Remove test-document-2.pdf from selection/,
+            });
+            await user.click(removeButton);
+
+            // Verify that setDocuments was called with the correct updated list
+            expect(mockSetDocuments).toHaveBeenCalledWith([
+                expect.objectContaining({
+                    id: '1',
+                    position: 1, // Should remain unchanged
+                }),
+                expect.objectContaining({
+                    id: '3',
+                    position: 2, // Should be adjusted from 3 to 2
+                }),
+            ]);
+        });
+
+        it('removes document without affecting positions of documents with lower positions', async () => {
+            const user = userEvent.setup();
+            const multipleDocuments = [
+                {
+                    docType: DOCUMENT_TYPE.LLOYD_GEORGE,
+                    id: '1',
+                    file: createMockFile('test-document-1.pdf', '1'),
+                    attempts: 0,
+                    state: DOCUMENT_UPLOAD_STATE.SELECTED,
+                    numPages: 5,
+                    position: 1,
+                },
+                {
+                    docType: DOCUMENT_TYPE.LLOYD_GEORGE,
+                    id: '2',
+                    file: createMockFile('test-document-2.pdf', '2'),
+                    attempts: 0,
+                    state: DOCUMENT_UPLOAD_STATE.SELECTED,
+                    numPages: 3,
+                    position: 2,
+                },
+                {
+                    docType: DOCUMENT_TYPE.LLOYD_GEORGE,
+                    id: '3',
+                    file: createMockFile('test-document-3.pdf', '3'),
+                    attempts: 0,
+                    state: DOCUMENT_UPLOAD_STATE.SELECTED,
+                    numPages: 2,
+                    position: 3,
+                },
+            ];
+
+            render(
+                <DocumentSelectOrderStage
+                    documents={multipleDocuments}
+                    setDocuments={mockSetDocuments}
+                    setMergedPdfBlob={mockSetMergedPdfBlob}
+                />,
+            );
+
+            // Remove the last document (position 3)
+            const removeButton = screen.getByRole('button', {
+                name: /Remove test-document-3.pdf from selection/,
+            });
+            await user.click(removeButton);
+
+            // Verify that documents with lower positions remain unchanged
+            expect(mockSetDocuments).toHaveBeenCalledWith([
+                expect.objectContaining({
+                    id: '1',
+                    position: 1, // Should remain unchanged
+                }),
+                expect.objectContaining({
+                    id: '2',
+                    position: 2, // Should remain unchanged
+                }),
+            ]);
+        });
+
+        it('handles removal of document without position set', async () => {
+            const user = userEvent.setup();
+            const documentsWithoutPosition = [
+                {
+                    docType: DOCUMENT_TYPE.LLOYD_GEORGE,
+                    id: '1',
+                    file: createMockFile('test-document-1.pdf', '1'),
+                    attempts: 0,
+                    state: DOCUMENT_UPLOAD_STATE.SELECTED,
+                    numPages: 5,
+                    position: undefined, // No position set
+                },
+                {
+                    docType: DOCUMENT_TYPE.LLOYD_GEORGE,
+                    id: '2',
+                    file: createMockFile('test-document-2.pdf', '2'),
+                    attempts: 0,
+                    state: DOCUMENT_UPLOAD_STATE.SELECTED,
+                    numPages: 3,
+                    position: 1,
+                },
+            ];
+
+            render(
+                <DocumentSelectOrderStage
+                    documents={documentsWithoutPosition}
+                    setDocuments={mockSetDocuments}
+                    setMergedPdfBlob={mockSetMergedPdfBlob}
+                />,
+            );
+
+            const removeButton = screen.getByRole('button', {
+                name: /Remove test-document-1.pdf from selection/,
+            });
+            await user.click(removeButton);
+
+            // Should remove the document and leave the other unchanged
+            expect(mockSetDocuments).toHaveBeenCalledWith([
+                expect.objectContaining({
+                    id: '2',
+                    position: 1,
+                }),
+            ]);
+        });
+
+        it('displays correct aria-label for each remove button', () => {
+            const multipleDocuments = [
+                {
+                    docType: DOCUMENT_TYPE.LLOYD_GEORGE,
+                    id: '1',
+                    file: createMockFile('document-one.pdf', '1'),
+                    attempts: 0,
+                    state: DOCUMENT_UPLOAD_STATE.SELECTED,
+                    numPages: 5,
+                    position: 1,
+                },
+                {
+                    docType: DOCUMENT_TYPE.LLOYD_GEORGE,
+                    id: '2',
+                    file: createMockFile('document-two.pdf', '2'),
+                    attempts: 0,
+                    state: DOCUMENT_UPLOAD_STATE.SELECTED,
+                    numPages: 3,
+                    position: 2,
+                },
+            ];
+
+            render(
+                <DocumentSelectOrderStage
+                    documents={multipleDocuments}
+                    setDocuments={mockSetDocuments}
+                    setMergedPdfBlob={mockSetMergedPdfBlob}
+                />,
+            );
+
+            expect(
+                screen.getByRole('button', {
+                    name: 'Remove document-one.pdf from selection',
+                }),
+            ).toBeInTheDocument();
+            expect(
+                screen.getByRole('button', {
+                    name: 'Remove document-two.pdf from selection',
+                }),
+            ).toBeInTheDocument();
+        });
+
+        it('shows appropriate message when all documents are removed', () => {
+            render(
+                <DocumentSelectOrderStage
+                    documents={[]}
+                    setDocuments={mockSetDocuments}
+                    setMergedPdfBlob={mockSetMergedPdfBlob}
+                />,
+            );
+
+            expect(screen.getByText(/You have removed all files/)).toBeInTheDocument();
+            expect(screen.getByText('choose files')).toBeInTheDocument();
+        });
+    });
+
+    describe('Form Validation', () => {
+        it('shows error when positions are not selected', async () => {
+            const user = userEvent.setup();
+            const documentsWithoutPositions = [
+                {
+                    docType: DOCUMENT_TYPE.LLOYD_GEORGE,
+                    id: '1',
+                    file: createMockFile('test-document-1.pdf', '1'),
+                    attempts: 0,
+                    state: DOCUMENT_UPLOAD_STATE.SELECTED,
+                    numPages: 5,
+                    position: 0, // Invalid position
+                },
+            ];
+
+            render(
+                <DocumentSelectOrderStage
+                    documents={documentsWithoutPositions}
+                    setDocuments={mockSetDocuments}
+                    setMergedPdfBlob={mockSetMergedPdfBlob}
+                />,
+            );
+
+            const continueButton = screen.getByRole('button', { name: 'Continue' });
+            await user.click(continueButton);
+
+            await waitFor(() => {
                 expect(
                     screen.getByText('Please select a position for every document'),
->>>>>>> 77715dae
                 ).toBeInTheDocument();
             });
         });
 
-<<<<<<< HEAD
-        it('does shows PDF viewer when form has validation errors', async () => {
-            const user = userEvent.setup();
-            const documentsWithInvalidPositions = [
-=======
         it('shows error when duplicate positions are selected', async () => {
             const documentsWithDuplicatePositions = [
->>>>>>> 77715dae
-                {
-                    docType: DOCUMENT_TYPE.LLOYD_GEORGE,
-                    id: '1',
-                    file: createMockFile('test-document-1.pdf', '1'),
-                    attempts: 0,
-                    state: DOCUMENT_UPLOAD_STATE.SELECTED,
-                    numPages: 5,
-<<<<<<< HEAD
-                    position: 0, // Invalid position
-=======
+                {
+                    docType: DOCUMENT_TYPE.LLOYD_GEORGE,
+                    id: '1',
+                    file: createMockFile('test-document-1.pdf', '1'),
+                    attempts: 0,
+                    state: DOCUMENT_UPLOAD_STATE.SELECTED,
+                    numPages: 5,
                     position: 1,
                 },
                 {
@@ -1050,37 +1119,17 @@
                     state: DOCUMENT_UPLOAD_STATE.SELECTED,
                     numPages: 3,
                     position: 1, // Duplicate position
->>>>>>> 77715dae
-                },
-            ];
-
-            render(
-                <DocumentSelectOrderStage
-<<<<<<< HEAD
-                    documents={documentsWithInvalidPositions}
-=======
+                },
+            ];
+
+            render(
+                <DocumentSelectOrderStage
                     documents={documentsWithDuplicatePositions}
->>>>>>> 77715dae
-                    setDocuments={mockSetDocuments}
-                    setMergedPdfBlob={mockSetMergedPdfBlob}
-                />,
-            );
-
-<<<<<<< HEAD
-            const continueButton = screen.getByRole('button', { name: 'Continue' });
-            await user.click(continueButton);
-
-            await waitFor(() => {
-                expect(screen.queryByTestId('lloyd-george-preview')).toBeInTheDocument();
-            });
-        });
-    });
-
-    describe('Unhappy Path Handling', () => {
-        it('Shows error message show when duplicate positons selected', async () => {
-            const user = userEvent.setup();
-            documents = [
-=======
+                    setDocuments={mockSetDocuments}
+                    setMergedPdfBlob={mockSetMergedPdfBlob}
+                />,
+            );
+
             await waitFor(() => {
                 expect(screen.getByText('There is a problem')).toBeInTheDocument();
             });
@@ -1092,7 +1141,6 @@
         it('shows error when duplicate positions are selected and continue is clicked', async () => {
             const user = userEvent.setup();
             const documentsWithDuplicatePositions = [
->>>>>>> 77715dae
                 {
                     docType: DOCUMENT_TYPE.LLOYD_GEORGE,
                     id: '1',
@@ -1115,11 +1163,7 @@
 
             render(
                 <DocumentSelectOrderStage
-<<<<<<< HEAD
-                    documents={documents}
-=======
                     documents={documentsWithDuplicatePositions}
->>>>>>> 77715dae
                     setDocuments={mockSetDocuments}
                     setMergedPdfBlob={mockSetMergedPdfBlob}
                 />,
@@ -1131,16 +1175,9 @@
             await waitFor(() => {
                 expect(screen.getByText('There is a problem')).toBeInTheDocument();
             });
-<<<<<<< HEAD
-
-            const errorMessage = fileUploadErrorMessages.duplicatePositionError.inline;
-            // 3 error messages are shown: one for the form error and two for each document with the same position
-            expect(screen.getAllByText(errorMessage).length).toBe(3);
-=======
             expect(
                 screen.getByText('Please ensure all documents have a unique position selected'),
             ).toBeInTheDocument();
->>>>>>> 77715dae
         });
     });
 
