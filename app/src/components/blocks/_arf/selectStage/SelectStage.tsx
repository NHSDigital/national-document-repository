import React, { Dispatch, SetStateAction, useRef } from 'react';
import {
    DOCUMENT_TYPE,
    DOCUMENT_UPLOAD_STATE,
    FileInputEvent,
    SetUploadDocuments,
    UPLOAD_STAGE,
    UploadDocument,
} from '../../../../types/pages/UploadDocumentsPage/types';
import { Button, Fieldset } from 'nhsuk-react-components';
import { useController, useForm } from 'react-hook-form';
import toFileList from '../../../../helpers/utils/toFileList';
import PatientDetails from '../../../generic/patientDetails/PatientDetails';
import DocumentInputForm from '../documentInputForm/DocumentInputForm';
import { ARFFormConfig } from '../../../../helpers/utils/formConfig';
import { v4 as uuidv4 } from 'uuid';
import uploadDocuments, { uploadDocumentToS3 } from '../../../../helpers/requests/uploadDocuments';
import usePatient from '../../../../helpers/hooks/usePatient';
import useBaseAPIUrl from '../../../../helpers/hooks/useBaseAPIUrl';
import useBaseAPIHeaders from '../../../../helpers/hooks/useBaseAPIHeaders';
import BackButton from '../../../generic/backButton/BackButton';
import { UploadSession } from '../../../../types/generic/uploadResult';
import { AxiosError } from 'axios';
import { routes } from '../../../../types/generic/routes';
import { errorToParams } from '../../../../helpers/utils/errorToParams';
import { isMock } from '../../../../helpers/utils/isLocal';
import { useNavigate } from 'react-router';

interface Props {
    setDocuments: SetUploadDocuments;
    setStage: Dispatch<SetStateAction<UPLOAD_STAGE>>;
    documents: Array<UploadDocument>;
}

function SelectStage({ setDocuments, setStage, documents }: Props) {
    const baseUrl = useBaseAPIUrl();
    const baseHeaders = useBaseAPIHeaders();
    const navigate = useNavigate();
    const arfInputRef = useRef<HTMLInputElement | null>(null);
    const patientDetails = usePatient();
    const nhsNumber: string = patientDetails?.nhsNumber ?? '';
    const hasFileInput = documents.length > 0;

    const { handleSubmit, control, formState, setError } = useForm();

    const arfController = useController(ARFFormConfig(control));

    const submitDocuments = async () => {
        if (!hasFileInput) {
            setError('arf-documents', { type: 'custom', message: 'Select a file to upload' });
            return;
        }

        setStage(UPLOAD_STAGE.Uploading);
        try {
            const uploadSession = await uploadDocuments({
                nhsNumber,
                documents,
                baseUrl,
                baseHeaders,
            });
            const uploadingDocuments: UploadDocument[] =
                addMetadataAndMarkDocumentAsUploading(uploadSession);
            setDocuments(uploadingDocuments);

            await uploadAllDocumentsToS3(uploadingDocuments, uploadSession);

            setStage(UPLOAD_STAGE.Complete);
        } catch (error) {
            handleUploadError(error as AxiosError);
        }
    };

    const markDocumentAsFailed = (failedDocument: UploadDocument) => {
        setDocuments((prevState) =>
            prevState.map((prevStateDocument) => {
                if (prevStateDocument.id !== failedDocument.id) {
                    return prevStateDocument;
                }
                return { ...prevStateDocument, state: DOCUMENT_UPLOAD_STATE.FAILED, progress: 0 };
            }),
        );
    };

    const uploadAllDocumentsToS3 = (
        uploadingDocuments: UploadDocument[],
        uploadSession: UploadSession,
    ) => {
        const allUploadPromises = uploadingDocuments.map((document) =>
            uploadDocumentToS3({ setDocuments, document, uploadSession }).catch(() =>
                markDocumentAsFailed(document),
            ),
        );
        return Promise.all(allUploadPromises);
    };

    const handleUploadError = (error: AxiosError) => {
        if (error.response?.status === 403) {
            navigate(routes.SESSION_EXPIRED);
        } else if (isMock(error)) {
            /* istanbul ignore next */
            setDocuments((prevState) =>
                prevState.map((doc) => ({
                    ...doc,
                    state: DOCUMENT_UPLOAD_STATE.SUCCEEDED,
                })),
            );
            /* istanbul ignore next */
            setStage(UPLOAD_STAGE.Complete);
        } else {
            navigate(routes.SERVER_ERROR + errorToParams(error));
        }
    };

    const addMetadataAndMarkDocumentAsUploading = (uploadSession: UploadSession) => {
        return documents.map((doc) => {
            const documentMetadata = uploadSession[doc.file.name];
            const documentReference = documentMetadata.fields.key;
            return {
                ...doc,
                state: DOCUMENT_UPLOAD_STATE.UPLOADING,
                key: documentReference,
                ref: documentReference.split('/').at(-1),
            };
        });
    };

    const onInput = (e: FileInputEvent, docType: DOCUMENT_TYPE) => {
        const fileArray = Array.from(e.target.files ?? new FileList());
        const newlyAddedDocuments: Array<UploadDocument> = fileArray.map((file) => ({
            id: uuidv4(),
            file,
            state: DOCUMENT_UPLOAD_STATE.SELECTED,
            progress: 0,
            docType: docType,
            attempts: 0,
        }));
        const updatedDocList = [...newlyAddedDocuments, ...documents];
        arfController.field.onChange(updatedDocList);
        setDocuments(updatedDocList);
    };

    const onRemove = (index: number, _docType: DOCUMENT_TYPE) => {
        const updatedDocList: UploadDocument[] = [
            ...documents.slice(0, index),
            ...documents.slice(index + 1),
        ];

        if (arfInputRef.current) {
            arfInputRef.current.files = toFileList(updatedDocList);
            arfController.field.onChange(updatedDocList);
        }

        setDocuments(updatedDocList);
    };

    return (
<<<<<<< HEAD
        <form
            onSubmit={handleSubmit(submitDocuments)}
            noValidate
            data-testid="upload-document-form"
        >
            <Fieldset.Legend headingLevel="h1" isPageHeading>
                Upload documents
            </Fieldset.Legend>
            <PatientDetails />

            <Fieldset>
                <h2>Electronic health records</h2>
                <DocumentInputForm
                    showHelp
                    documents={arfDocuments}
                    onDocumentRemove={onRemove}
                    onDocumentInput={onInput}
                    formController={arfController}
                    inputRef={arfInputRef}
                    formType={DOCUMENT_TYPE.ARF}
                />
            </Fieldset>
            <Fieldset>
                <h2>Lloyd George records</h2>
                <DocumentInputForm
                    documents={lgDocuments}
                    onDocumentRemove={onRemove}
                    onDocumentInput={onInput}
                    formController={lgController}
                    inputRef={lgInputRef}
                    formType={DOCUMENT_TYPE.LLOYD_GEORGE}
                />
            </Fieldset>
            <Button
                type="submit"
                id="upload-button"
                disabled={formState.isSubmitting || !hasFileInput}
=======
        <>
            <BackButton />
            <form
                onSubmit={handleSubmit(submitDocuments)}
                noValidate
                data-testid="upload-document-form"
>>>>>>> e4d59e3c
            >
                <Fieldset.Legend headingLevel="h1" isPageHeading>
                    Upload documents
                </Fieldset.Legend>
                <PatientSummary />

                <Fieldset>
                    <h2>Electronic health records</h2>
                    <DocumentInputForm
                        showHelp
                        documents={documents}
                        onDocumentRemove={onRemove}
                        onDocumentInput={onInput}
                        formController={arfController}
                        inputRef={arfInputRef}
                        formType={DOCUMENT_TYPE.ARF}
                    />
                </Fieldset>
                <Button type="submit" id="upload-button" disabled={formState.isSubmitting}>
                    Upload
                </Button>
            </form>
        </>
    );
}

export default SelectStage;<|MERGE_RESOLUTION|>--- conflicted
+++ resolved
@@ -25,6 +25,7 @@
 import { errorToParams } from '../../../../helpers/utils/errorToParams';
 import { isMock } from '../../../../helpers/utils/isLocal';
 import { useNavigate } from 'react-router';
+import PatientSummary from '../../../generic/patientSummary/PatientSummary';
 
 interface Props {
     setDocuments: SetUploadDocuments;
@@ -155,53 +156,18 @@
     };
 
     return (
-<<<<<<< HEAD
-        <form
-            onSubmit={handleSubmit(submitDocuments)}
-            noValidate
-            data-testid="upload-document-form"
-        >
-            <Fieldset.Legend headingLevel="h1" isPageHeading>
-                Upload documents
-            </Fieldset.Legend>
-            <PatientDetails />
-
-            <Fieldset>
-                <h2>Electronic health records</h2>
-                <DocumentInputForm
-                    showHelp
-                    documents={arfDocuments}
-                    onDocumentRemove={onRemove}
-                    onDocumentInput={onInput}
-                    formController={arfController}
-                    inputRef={arfInputRef}
-                    formType={DOCUMENT_TYPE.ARF}
-                />
-            </Fieldset>
-            <Fieldset>
-                <h2>Lloyd George records</h2>
-                <DocumentInputForm
-                    documents={lgDocuments}
-                    onDocumentRemove={onRemove}
-                    onDocumentInput={onInput}
-                    formController={lgController}
-                    inputRef={lgInputRef}
-                    formType={DOCUMENT_TYPE.LLOYD_GEORGE}
-                />
-            </Fieldset>
-            <Button
-                type="submit"
-                id="upload-button"
-                disabled={formState.isSubmitting || !hasFileInput}
-=======
         <>
             <BackButton />
             <form
                 onSubmit={handleSubmit(submitDocuments)}
                 noValidate
                 data-testid="upload-document-form"
->>>>>>> e4d59e3c
             >
+                <Fieldset.Legend headingLevel="h1" isPageHeading>
+                    Upload documents
+                </Fieldset.Legend>
+                <PatientDetails />
+
                 <Fieldset.Legend headingLevel="h1" isPageHeading>
                     Upload documents
                 </Fieldset.Legend>
