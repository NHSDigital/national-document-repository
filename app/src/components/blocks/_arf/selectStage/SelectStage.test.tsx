--- conflicted
+++ resolved
@@ -18,16 +18,12 @@
 import { act } from 'react-dom/test-utils';
 import { PatientDetails } from '../../../../types/generic/patientDetails';
 import usePatient from '../../../../helpers/hooks/usePatient';
-<<<<<<< HEAD
 import uploadDocuments, { uploadDocumentToS3 } from '../../../../helpers/requests/uploadDocuments';
 import { useState } from 'react';
 import { routes } from '../../../../types/generic/routes';
+import { runAxeTest } from '../../../../helpers/test/axeTestHelper';
 
 const mockedUseNavigate = jest.fn();
-=======
-import axios from 'axios';
-import { runAxeTest } from '../../../../helpers/test/axeTestHelper';
->>>>>>> 282857f3
 
 jest.mock('../../../../helpers/requests/uploadDocuments');
 const mockSetStage = jest.fn();
@@ -398,10 +394,10 @@
                 userEvent.upload(selectFilesLabel, documentOne);
             });
 
-            const selectFilesLabelLG = screen.getByTestId(`LG-input`);
-            act(() => {
-                userEvent.upload(selectFilesLabelLG, documentTwo);
-            });
+            // const selectFilesLabelLG = screen.getByTestId(`LG-input`);
+            // act(() => {
+            //     userEvent.upload(selectFilesLabelLG, documentTwo);
+            // });
 
             const results = await runAxeTest(document.body);
             expect(results).toHaveNoViolations();
