import React, { Dispatch, SetStateAction, useRef, useState } from 'react';
import { ReactComponent as Chevron } from '../../../styles/down-chevron.svg';
import formatFileSize from '../../../helpers/utils/formatFileSize';
import { useOnClickOutside } from 'usehooks-ts';
import { Card, Button } from 'nhsuk-react-components';
import { Link } from 'react-router-dom';
import useRole from '../../../helpers/hooks/useRole';
import { actionLinks } from '../../../types/blocks/lloydGeorgeActions';
import { LG_RECORD_STAGE } from '../../../types/blocks/lloydGeorgeStages';
<<<<<<< HEAD
import { FieldValues, useForm, UseFormSetError, UseFormSetFocus } from 'react-hook-form';
=======
import { REPOSITORY_ROLE } from '../../../types/generic/authRole';
>>>>>>> ff732f9d

export type Props = {
    lastUpdated: string;
    numberOfFiles: number;
    totalFileSizeInByte: number;
    setStage: Dispatch<SetStateAction<LG_RECORD_STAGE>>;
    userIsGpAdminNonBSOL?: boolean;
    setDownloadRemoveButtonClicked: Dispatch<SetStateAction<boolean>>;
    downloadRemoveButtonClicked: boolean;
    setError: UseFormSetError<FieldValues>;
    setFocus: UseFormSetFocus<FieldValues>;
};

function LloydGeorgeRecordDetails({
    lastUpdated,
    numberOfFiles,
    totalFileSizeInByte,
    setStage,
    userIsGpAdminNonBSOL,
    setDownloadRemoveButtonClicked,
    downloadRemoveButtonClicked,
    setError,
    setFocus,
}: Props) {
    const [showActionsMenu, setShowActionsMenu] = useState(false);
    const actionsRef = useRef(null);
    const role = useRole();
    const handleMoreActions = () => {
        setShowActionsMenu(!showActionsMenu);
    };
    useOnClickOutside(actionsRef, (e) => {
        setShowActionsMenu(false);
    });

    const handleDownloadAndRemoveRecordButton = () => {
        if (downloadRemoveButtonClicked) {
            setError('confirmDownloadRemove', { type: 'custom', message: 'true' });
            setFocus('confirmDownloadRemove');
        }
        setDownloadRemoveButtonClicked(true);
    };

    return (
        <div className="lloydgeorge_record-details">
            <div className="lloydgeorge_record-details_details">
                <div className="lloydgeorge_record-details_details--last-updated">
                    Last updated: {lastUpdated}
                </div>
                <div className="lloydgeorge_record-details_details--num-files">
                    <span>{numberOfFiles} files</span>
                    {' | '}
                    <span>File size: {formatFileSize(totalFileSizeInByte)}</span>
                    {' | '}
                    <span>File format: PDF</span>
                    {' |'}
                </div>
            </div>
            {userIsGpAdminNonBSOL ? (
                <div className="lloydgeorge_record-details_download-remove-button">
                    <Button
                        onClick={handleDownloadAndRemoveRecordButton}
                        className="lloydgeorge_record-details_download-remove-button-content"
                    >
                        Download and remove record
                    </Button>
                </div>
            ) : (
                role !== REPOSITORY_ROLE.GP_CLINICAL && (
                    <div className="lloydgeorge_record-details_actions">
                        <div
                            data-testid="actions-menu"
                            className={`nhsuk-select lloydgeorge_record-details_actions-select ${
                                showActionsMenu
                                    ? 'lloydgeorge_record-details_actions-select--selected'
                                    : ''
                            }`}
                            onClick={handleMoreActions}
                        >
                            <div
                                className={`lloydgeorge_record-details_actions-select_border ${
                                    showActionsMenu
                                        ? 'lloydgeorge_record-details_actions-select_border--selected'
                                        : ''
                                }`}
                            />
                            <span className="lloydgeorge_record-details_actions-select_placeholder">
                                Select an action...
                            </span>
                            <Chevron className="lloydgeorge_record-details_actions-select_icon" />
                        </div>
                        {showActionsMenu && (
                            <div ref={actionsRef}>
                                <Card className="lloydgeorge_record-details_actions-menu">
                                    <Card.Content>
                                        <ol>
                                            {actionLinks.map((link) =>
                                                role && !link.unauthorised?.includes(role) ? (
                                                    <li key={link.key} data-testid={link.key}>
                                                        <Link
                                                            to="#placeholder"
                                                            onClick={(e) => {
                                                                e.preventDefault();
                                                                setStage(link.stage);
                                                            }}
                                                        >
                                                            {link.label}
                                                        </Link>
                                                    </li>
                                                ) : null,
                                            )}
                                        </ol>
                                    </Card.Content>
                                </Card>
                            </div>
                        )}
                    </div>
                )
            )}
        </div>
    );
}

export default LloydGeorgeRecordDetails;<|MERGE_RESOLUTION|>--- conflicted
+++ resolved
@@ -7,11 +7,8 @@
 import useRole from '../../../helpers/hooks/useRole';
 import { actionLinks } from '../../../types/blocks/lloydGeorgeActions';
 import { LG_RECORD_STAGE } from '../../../types/blocks/lloydGeorgeStages';
-<<<<<<< HEAD
 import { FieldValues, useForm, UseFormSetError, UseFormSetFocus } from 'react-hook-form';
-=======
 import { REPOSITORY_ROLE } from '../../../types/generic/authRole';
->>>>>>> ff732f9d
 
 export type Props = {
     lastUpdated: string;
