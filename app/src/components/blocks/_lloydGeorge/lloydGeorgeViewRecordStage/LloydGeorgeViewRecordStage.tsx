<<<<<<< HEAD
import { Dispatch, SetStateAction, useState } from 'react';
import { BackLink } from 'nhsuk-react-components';
=======
import { Dispatch, SetStateAction } from 'react';
import { Button, ChevronLeftIcon } from 'nhsuk-react-components';
>>>>>>> 6aa4a497
import { DOWNLOAD_STAGE } from '../../../../types/generic/downloadStage';
import LloydGeorgeRecordDetails from '../lloydGeorgeRecordDetails/LloydGeorgeRecordDetails';
import { LG_RECORD_STAGE } from '../../../../types/blocks/lloydGeorgeStages';
import LloydGeorgeRecordError from '../lloydGeorgeRecordError/LloydGeorgeRecordError';
import useRole from '../../../../helpers/hooks/useRole';
<<<<<<< HEAD
import { REPOSITORY_ROLE } from '../../../../types/generic/authRole';

import BackButton from '../../../generic/backButton/BackButton';
import { getUserRecordActionLinks } from '../../../../types/blocks/lloydGeorgeActions';
=======
import BackButton from '../../../generic/backButton/BackButton';
import { getBSOLUserRecordActionLinks } from '../../../../types/blocks/lloydGeorgeActions';
>>>>>>> 6aa4a497
import RecordCard from '../../../generic/recordCard/RecordCard';
import useTitle from '../../../../helpers/hooks/useTitle';
import { routes, routeChildren } from '../../../../types/generic/routes';
import PatientSimpleSummary from '../../../generic/patientSimpleSummary/PatientSimpleSummary';
import ProgressBar from '../../../generic/progressBar/ProgressBar';
import usePatient from '../../../../helpers/hooks/usePatient';
import { useSessionContext } from '../../../../providers/sessionProvider/SessionProvider';
import RecordMenuCard from '../../../generic/recordMenuCard/RecordMenuCard';
import { REPOSITORY_ROLE } from '../../../../types/generic/authRole';

export type Props = {
    downloadStage: DOWNLOAD_STAGE;
    lastUpdated: string;
    setStage: Dispatch<SetStateAction<LG_RECORD_STAGE>>;
    stage: LG_RECORD_STAGE;
    refreshRecord: () => void;
    cloudFrontUrl: string;
    showMenu: boolean;
    resetDocState: () => void;
};

function LloydGeorgeViewRecordStage({
    downloadStage,
    lastUpdated,
    setStage,
    refreshRecord,
    cloudFrontUrl,
    showMenu,
    resetDocState,
}: Props) {
    const patientDetails = usePatient();
<<<<<<< HEAD
    const [fullScreen, setFullScreen] = useState(false);
    const role = useRole();
    const hasRecordInStorage = downloadStage === DOWNLOAD_STAGE.SUCCEEDED;
    const recordLinksToShow = getUserRecordActionLinks({ role, hasRecordInStorage });
=======
    const [session, setUserSession] = useSessionContext();

    const role = useRole();

    const hasRecordInStorage = downloadStage === DOWNLOAD_STAGE.SUCCEEDED;

    const setFullScreen = (isFullscreen: boolean) => {
        if (isFullscreen) {
            if (document.fullscreenEnabled) {
                document.documentElement.requestFullscreen?.();
            }
        } else if (document.fullscreenElement !== null) {
            document.exitFullscreen?.();
        }

        setUserSession({ ...session, isFullscreen });
    };

    let recordLinksToShow = getBSOLUserRecordActionLinks({ role, hasRecordInStorage }).map(
        (link) => {
            link.onClick = () => {
                setFullScreen(false);
            };

            return link;
        },
    );

>>>>>>> 6aa4a497
    const recordDetailsProps: RecordDetailsProps = {
        downloadStage,
        lastUpdated,
    };

    const pageHeader = 'Available records';
    useTitle({ pageTitle: pageHeader });

    const menuClass = showMenu ? '--menu' : '--upload';

    return (
        <div className="lloydgeorge_record-stage">
<<<<<<< HEAD
            {fullScreen ? (
                <BackLink
                    data-testid="back-link"
                    href="#"
                    onClick={(e) => {
                        e.preventDefault();
                        setFullScreen(false);
                    }}
                >
                    Exit full screen
                </BackLink>
            ) : (
                <BackButton
                    dataTestid="go-back-button"
                    toLocation={
                        patientDetails?.deceased && role !== REPOSITORY_ROLE.PCSE
                            ? routeChildren.PATIENT_ACCESS_AUDIT_DECEASED
                            : routes.VERIFY_PATIENT
                    }
                    backLinkText="Go back"
                />
=======
            {session.isFullscreen && (
                <div className="header">
                    <div className="header-items">
                        <Button
                            reverse
                            data-testid="back-link"
                            className="exit-fullscreen-button"
                            onClick={() => {
                                setFullScreen(false);
                            }}
                        >
                            <ChevronLeftIcon className="mr-2" />
                            Exit full screen
                        </Button>
                        <h1 className="title">Lloyd George record</h1>
                        <a
                            className="sign-out-link"
                            href={routes.LOGOUT}
                            onClick={() => {
                                setFullScreen(false);
                            }}
                        >
                            Sign out
                        </a>
                    </div>
                </div>
>>>>>>> 6aa4a497
            )}

            <div className="main-content">
                <div className="top-info">
                    {!session.isFullscreen && (
                        <>
                            <BackButton
                                dataTestid="go-back-button"
                                toLocation={
                                    patientDetails?.deceased && role !== REPOSITORY_ROLE.PCSE
                                        ? routeChildren.PATIENT_ACCESS_AUDIT_DECEASED
                                        : routes.VERIFY_PATIENT
                                }
                                backLinkText="Go back"
                            />
                            <h1>{pageHeader}</h1>
                        </>
                    )}

                    <PatientSimpleSummary showDeceasedTag />

                    {session.isFullscreen && (
                        <RecordMenuCard
                            recordLinks={recordLinksToShow}
                            setStage={setStage}
                            showMenu={showMenu}
                        />
                    )}
                </div>

                {!session.isFullscreen ? (
                    <div className="lloydgeorge_record-stage_flex">
                        <div
                            className={`lloydgeorge_record-stage_flex-row lloydgeorge_record-stage_flex-row${menuClass}`}
                        >
                            <RecordCard
                                heading="Lloyd George record"
                                fullScreenHandler={setFullScreen}
                                detailsElement={<RecordDetails {...recordDetailsProps} />}
                                isFullScreen={session.isFullscreen!}
                                refreshRecord={refreshRecord}
                                cloudFrontUrl={cloudFrontUrl}
                                resetDocStage={resetDocState}
                                recordLinks={recordLinksToShow}
                                setStage={setStage}
                                showMenu={showMenu}
                            />
                        </div>
                    </div>
                ) : (
                    <RecordCard
                        heading="Lloyd George record"
                        fullScreenHandler={setFullScreen}
                        detailsElement={<RecordDetails {...recordDetailsProps} />}
                        isFullScreen={session.isFullscreen!}
                        refreshRecord={refreshRecord}
                        cloudFrontUrl={cloudFrontUrl}
                        resetDocStage={resetDocState}
                    />
                )}
            </div>
        </div>
    );
}

type RecordDetailsProps = Pick<Props, 'downloadStage' | 'lastUpdated'>;

const RecordDetails = ({ downloadStage, lastUpdated }: RecordDetailsProps) => {
    const [{ isFullscreen }] = useSessionContext();

    switch (downloadStage) {
        case DOWNLOAD_STAGE.INITIAL:
        case DOWNLOAD_STAGE.PENDING:
        case DOWNLOAD_STAGE.REFRESH:
            return <ProgressBar status="Loading..." className="loading-bar" />;

        case DOWNLOAD_STAGE.SUCCEEDED: {
            if (isFullscreen) {
                return <></>;
            }

            const detailsProps = {
                lastUpdated,
            };
            return <LloydGeorgeRecordDetails {...detailsProps} />;
        }

        default:
            return <LloydGeorgeRecordError downloadStage={downloadStage} />;
    }
};

export default LloydGeorgeViewRecordStage;<|MERGE_RESOLUTION|>--- conflicted
+++ resolved
@@ -1,24 +1,12 @@
-<<<<<<< HEAD
-import { Dispatch, SetStateAction, useState } from 'react';
-import { BackLink } from 'nhsuk-react-components';
-=======
 import { Dispatch, SetStateAction } from 'react';
 import { Button, ChevronLeftIcon } from 'nhsuk-react-components';
->>>>>>> 6aa4a497
 import { DOWNLOAD_STAGE } from '../../../../types/generic/downloadStage';
 import LloydGeorgeRecordDetails from '../lloydGeorgeRecordDetails/LloydGeorgeRecordDetails';
 import { LG_RECORD_STAGE } from '../../../../types/blocks/lloydGeorgeStages';
 import LloydGeorgeRecordError from '../lloydGeorgeRecordError/LloydGeorgeRecordError';
 import useRole from '../../../../helpers/hooks/useRole';
-<<<<<<< HEAD
-import { REPOSITORY_ROLE } from '../../../../types/generic/authRole';
-
 import BackButton from '../../../generic/backButton/BackButton';
 import { getUserRecordActionLinks } from '../../../../types/blocks/lloydGeorgeActions';
-=======
-import BackButton from '../../../generic/backButton/BackButton';
-import { getBSOLUserRecordActionLinks } from '../../../../types/blocks/lloydGeorgeActions';
->>>>>>> 6aa4a497
 import RecordCard from '../../../generic/recordCard/RecordCard';
 import useTitle from '../../../../helpers/hooks/useTitle';
 import { routes, routeChildren } from '../../../../types/generic/routes';
@@ -50,12 +38,6 @@
     resetDocState,
 }: Props) {
     const patientDetails = usePatient();
-<<<<<<< HEAD
-    const [fullScreen, setFullScreen] = useState(false);
-    const role = useRole();
-    const hasRecordInStorage = downloadStage === DOWNLOAD_STAGE.SUCCEEDED;
-    const recordLinksToShow = getUserRecordActionLinks({ role, hasRecordInStorage });
-=======
     const [session, setUserSession] = useSessionContext();
 
     const role = useRole();
@@ -74,17 +56,14 @@
         setUserSession({ ...session, isFullscreen });
     };
 
-    let recordLinksToShow = getBSOLUserRecordActionLinks({ role, hasRecordInStorage }).map(
-        (link) => {
-            link.onClick = () => {
-                setFullScreen(false);
-            };
+    let recordLinksToShow = getUserRecordActionLinks({ role, hasRecordInStorage }).map((link) => {
+        link.onClick = () => {
+            setFullScreen(false);
+        };
 
-            return link;
-        },
-    );
+        return link;
+    });
 
->>>>>>> 6aa4a497
     const recordDetailsProps: RecordDetailsProps = {
         downloadStage,
         lastUpdated,
@@ -97,29 +76,6 @@
 
     return (
         <div className="lloydgeorge_record-stage">
-<<<<<<< HEAD
-            {fullScreen ? (
-                <BackLink
-                    data-testid="back-link"
-                    href="#"
-                    onClick={(e) => {
-                        e.preventDefault();
-                        setFullScreen(false);
-                    }}
-                >
-                    Exit full screen
-                </BackLink>
-            ) : (
-                <BackButton
-                    dataTestid="go-back-button"
-                    toLocation={
-                        patientDetails?.deceased && role !== REPOSITORY_ROLE.PCSE
-                            ? routeChildren.PATIENT_ACCESS_AUDIT_DECEASED
-                            : routes.VERIFY_PATIENT
-                    }
-                    backLinkText="Go back"
-                />
-=======
             {session.isFullscreen && (
                 <div className="header">
                     <div className="header-items">
@@ -146,7 +102,6 @@
                         </a>
                     </div>
                 </div>
->>>>>>> 6aa4a497
             )}
 
             <div className="main-content">
