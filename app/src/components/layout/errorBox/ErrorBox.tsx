--- conflicted
+++ resolved
@@ -1,12 +1,7 @@
 import { ErrorSummary } from 'nhsuk-react-components';
-<<<<<<< HEAD
-import { Ref, MouseEvent } from 'react';
-import { UploadFilesErrors } from '../../../types/pages/UploadDocumentsPage/types';
-=======
-import { LegacyRef, MouseEvent } from 'react';
+import { Ref, MouseEvent, JSX } from 'react';
+import { groupUploadErrorsByType } from '../../../helpers/utils/fileUploadErrorMessages';
 import { UploadFilesError } from '../../../types/pages/UploadDocumentsPage/types';
->>>>>>> db29d270
-import { groupUploadErrorsByType } from '../../../helpers/utils/fileUploadErrorMessages';
 
 type Props = {
     errorBoxSummaryId: string;
@@ -17,39 +12,27 @@
     errorBody?: string;
     dataTestId?: string;
     errorOnClick?: () => void;
-<<<<<<< HEAD
-    errorMessageList?: UploadFilesErrors[];
+    errorMessageList?: UploadFilesError[];
     scrollToRef?: Ref<HTMLDivElement>;
-=======
-    errorMessageList?: UploadFilesError[];
-    scrollToRef?: LegacyRef<HTMLDivElement>;
->>>>>>> db29d270
 };
 
 type UploadErrorMessagesProps = {
     errorMessageList: UploadFilesError[];
 };
 
-function UploadErrorMessages({ errorMessageList }: Readonly<UploadErrorMessagesProps>) {
+function UploadErrorMessages({
+    errorMessageList,
+}: Readonly<UploadErrorMessagesProps>): JSX.Element {
     const uploadErrorsGrouped = groupUploadErrorsByType(errorMessageList);
 
     return (
         <>
-<<<<<<< HEAD
-            {Object.entries(uploadErrorsGrouped).map(([errorType, { filenames, errorMessage }]) => {
-                const firstFile = filenames[0];
-                return (
-                    <div key={errorType}>
-                        <ErrorSummary.List>
-                            <ErrorSummary.Item href={'#' + firstFile} key={errorType + firstFile}>
-=======
             {Object.entries(uploadErrorsGrouped).map(([errorType, { linkIds, errorMessage }]) => {
                 const firstFile = linkIds[0];
                 return (
                     <div key={errorType}>
                         <ErrorSummary.List>
                             <ErrorSummary.Item href={'#' + linkIds} key={errorType + linkIds}>
->>>>>>> db29d270
                                 {errorMessage}
                             </ErrorSummary.Item>
                         </ErrorSummary.List>
@@ -62,16 +45,16 @@
 
 const ErrorBox = ({
     errorBoxSummaryId,
-    errorInputLink,
     messageTitle,
     messageBody,
     messageLinkBody,
+    errorInputLink,
     errorBody,
+    dataTestId,
+    errorOnClick,
     errorMessageList,
-    errorOnClick,
-    dataTestId,
     scrollToRef,
-}: Props) => {
+}: Props): JSX.Element => {
     const hasInputLink = errorInputLink && messageLinkBody;
     const hasOnClick = errorOnClick && messageLinkBody;
 
@@ -84,7 +67,7 @@
                         {errorBody && (
                             <ErrorSummary.Item
                                 href="#"
-                                onClick={(e: MouseEvent<HTMLAnchorElement>) => {
+                                onClick={(e: MouseEvent<HTMLAnchorElement>): void => {
                                     e.preventDefault();
                                 }}
                             >
@@ -102,7 +85,7 @@
                             <ErrorSummary.Item
                                 data-testid="error-box-link"
                                 href={'#'}
-                                onClick={(e) => {
+                                onClick={(e): void => {
                                     e.preventDefault();
                                     errorOnClick();
                                 }}
