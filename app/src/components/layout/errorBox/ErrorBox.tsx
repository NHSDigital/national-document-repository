--- conflicted
+++ resolved
@@ -1,9 +1,5 @@
 import { ErrorSummary } from 'nhsuk-react-components';
-<<<<<<< HEAD
-import { LegacyRef, MouseEvent, JSX } from 'react';
-=======
 import { Ref, MouseEvent, JSX } from 'react';
->>>>>>> f97e7d72
 import { groupUploadErrorsByType } from '../../../helpers/utils/fileUploadErrorMessages';
 import { UploadFilesError } from '../../../types/pages/UploadDocumentsPage/types';
 
