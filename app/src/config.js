const config = {
    Auth: {
        region: "eu-west-2",
        providerId: "%oidc-provider-id%",
    },
    API: {
        endpoints: [
            {
                name: "doc-store-api",
<<<<<<< HEAD
                endpoint: "https://87gdl95l58.execute-api.eu-west-2.amazonaws.com/dev"
=======
                endpoint: "https://wfsosmq04m.execute-api.eu-west-2.amazonaws.com/dev"
>>>>>>> 3c4ec4c9
            },
        ],
    },
    features: {
        local: {
            OIDC_AUTHENTICATION: false,
        },
        dev: {
            OIDC_AUTHENTICATION: false,
        }
    }
};

export default config;<|MERGE_RESOLUTION|>--- conflicted
+++ resolved
@@ -7,11 +7,7 @@
         endpoints: [
             {
                 name: "doc-store-api",
-<<<<<<< HEAD
-                endpoint: "https://87gdl95l58.execute-api.eu-west-2.amazonaws.com/dev"
-=======
-                endpoint: "https://wfsosmq04m.execute-api.eu-west-2.amazonaws.com/dev"
->>>>>>> 3c4ec4c9
+                endpoint: "https://ik2k7vs30e.execute-api.eu-west-2.amazonaws.com/prod"
             },
         ],
     },
