--- conflicted
+++ resolved
@@ -36,14 +36,14 @@
         showIfRecordInRepo: true,
     },
 ];
-<<<<<<< HEAD
+
 type Args = {
     role: REPOSITORY_ROLE | null;
     hasRecordInRepo: boolean;
     inputLinks?: Array<PdfActionLink>;
 };
 
-export function getAllowedRecordLinks({
+export function getRecordActionLinksAllowedForRole({
     role,
     hasRecordInRepo,
     inputLinks,
@@ -53,26 +53,12 @@
     }
 
     const allowedLinks = inputLinks.filter((link) => {
-=======
-
-type Args = {
-    role: REPOSITORY_ROLE | null;
-    hasRecordInRepo: boolean;
-};
-
-export function getRecordActionLinksAllowedForRole({
-    role,
-    hasRecordInRepo,
-}: Args): Array<PdfActionLink> {
-    const allowedLinks = lloydGeorgeRecordLinks.filter((link) => {
->>>>>>> ad2c336a
         if (!role || link.unauthorised?.includes(role)) {
             return false;
         }
         return hasRecordInRepo === link.showIfRecordInRepo;
     });
     return allowedLinks;
-<<<<<<< HEAD
 }
 
 type ArgsNonBsol = {
@@ -96,13 +82,11 @@
             onClick: downloadAndRemoveOnClick,
         },
     ];
-    const allowedLinks = getAllowedRecordLinks({
+    const allowedLinks = getRecordActionLinksAllowedForRole({
         role,
         hasRecordInRepo,
         inputLinks: lloydGeorgeRecordLinksNonBSOL,
     });
 
     return allowedLinks;
-=======
->>>>>>> ad2c336a
 }