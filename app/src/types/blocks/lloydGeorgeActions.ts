import { REPOSITORY_ROLE } from '../generic/authRole';
import { routeChildren } from '../generic/routes';
import { LG_RECORD_STAGE } from './lloydGeorgeStages';

export enum RECORD_ACTION {
    UPDATE = 0,
    DOWNLOAD = 1,
}

export type LGRecordActionLink = {
    label: string;
    key: string;
    stage?: LG_RECORD_STAGE;
<<<<<<< HEAD
    href?: unknown;
=======
    href?: routes;
    onClick?: () => void;
>>>>>>> 7c29ffcf
    type: RECORD_ACTION;
    unauthorised?: Array<REPOSITORY_ROLE>;
    showIfRecordInStorage: boolean;
};

export const lloydGeorgeRecordLinksInBSOL: Array<LGRecordActionLink> = [
    {
        label: 'Remove files',
        key: 'delete-all-files-link',
        type: RECORD_ACTION.UPDATE,
        unauthorised: [REPOSITORY_ROLE.GP_CLINICAL],
<<<<<<< HEAD
        showIfRecordInRepo: true,
        href: routeChildren.LLOYD_GEORGE_DELETE,
=======
        showIfRecordInStorage: true,
>>>>>>> 7c29ffcf
    },
    {
        label: 'Download files',
        key: 'download-all-files-link',
        type: RECORD_ACTION.DOWNLOAD,
        unauthorised: [REPOSITORY_ROLE.GP_CLINICAL],
<<<<<<< HEAD
        showIfRecordInRepo: true,
        href: routeChildren.LLOYD_GEORGE_DOWNLOAD,
=======
        showIfRecordInStorage: true,
>>>>>>> 7c29ffcf
    },
];

type Args = {
    role: REPOSITORY_ROLE | null;
    hasRecordInStorage: boolean;
    inputLinks: Array<LGRecordActionLink>;
};

export function getRecordActionLinksAllowedForRole({
    role,
    hasRecordInStorage,
    inputLinks,
}: Args): Array<LGRecordActionLink> {
    const allowedLinks = inputLinks.filter((link) => {
        if (!role || link.unauthorised?.includes(role)) {
            return false;
        }
        return hasRecordInStorage === link.showIfRecordInStorage;
    });
    return allowedLinks;
}

type ArgsInBsol = Omit<Args, 'inputLinks'>;

export function getBSOLUserRecordActionLinks({
    role,
    hasRecordInStorage,
}: ArgsInBsol): Array<LGRecordActionLink> {
    const allowedLinks = getRecordActionLinksAllowedForRole({
        role,
        hasRecordInStorage,
        inputLinks: lloydGeorgeRecordLinksInBSOL,
    });

    return allowedLinks;
}

type ArgsNonBsol = {
    onClickFunctionForDownloadAndRemove: () => void;
} & Omit<Args, 'inputLinks'>;

export function getNonBSOLUserRecordActionLinks({
    role,
    hasRecordInStorage,
    onClickFunctionForDownloadAndRemove,
}: ArgsNonBsol): Array<LGRecordActionLink> {
    const lloydGeorgeRecordLinksNonBSOL: Array<LGRecordActionLink> = [
        {
            label: 'Download and remove files',
            key: 'download-and-remove-record-btn',
            type: RECORD_ACTION.DOWNLOAD,
            unauthorised: [REPOSITORY_ROLE.GP_CLINICAL],
            showIfRecordInStorage: true,
            onClick: onClickFunctionForDownloadAndRemove,
        },
    ];
    const allowedLinks = getRecordActionLinksAllowedForRole({
        role,
        hasRecordInStorage,
        inputLinks: lloydGeorgeRecordLinksNonBSOL,
    });

    return allowedLinks;
}<|MERGE_RESOLUTION|>--- conflicted
+++ resolved
@@ -11,12 +11,8 @@
     label: string;
     key: string;
     stage?: LG_RECORD_STAGE;
-<<<<<<< HEAD
     href?: unknown;
-=======
-    href?: routes;
     onClick?: () => void;
->>>>>>> 7c29ffcf
     type: RECORD_ACTION;
     unauthorised?: Array<REPOSITORY_ROLE>;
     showIfRecordInStorage: boolean;
@@ -28,24 +24,19 @@
         key: 'delete-all-files-link',
         type: RECORD_ACTION.UPDATE,
         unauthorised: [REPOSITORY_ROLE.GP_CLINICAL],
-<<<<<<< HEAD
         showIfRecordInRepo: true,
         href: routeChildren.LLOYD_GEORGE_DELETE,
-=======
         showIfRecordInStorage: true,
->>>>>>> 7c29ffcf
+
     },
     {
         label: 'Download files',
         key: 'download-all-files-link',
         type: RECORD_ACTION.DOWNLOAD,
         unauthorised: [REPOSITORY_ROLE.GP_CLINICAL],
-<<<<<<< HEAD
         showIfRecordInRepo: true,
         href: routeChildren.LLOYD_GEORGE_DOWNLOAD,
-=======
         showIfRecordInStorage: true,
->>>>>>> 7c29ffcf
     },
 ];
 
