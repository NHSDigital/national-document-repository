import { BrowserRouter as Router, Outlet, Route, Routes as Switch } from 'react-router-dom';
import Layout from '../components/layout/Layout';
import { route, ROUTE_TYPE, routeChildren, routes } from '../types/generic/routes';
import StartPage from '../pages/startPage/StartPage';
import AuthCallbackPage from '../pages/authCallbackPage/AuthCallbackPage';
import NotFoundPage from '../pages/notFoundPage/NotFoundPage';
import AuthErrorPage from '../pages/authErrorPage/AuthErrorPage';
import UnauthorisedPage from '../pages/unauthorisedPage/UnauthorisedPage';
import LogoutPage from '../pages/logoutPage/LogoutPage';
import PatientSearchPage from '../pages/patientSearchPage/PatientSearchPage';
import PatientResultPage from '../pages/patientResultPage/PatientResultPage';
import ArfUploadDocumentsPage from '../pages/uploadDocumentsPage/UploadDocumentsPage';
import ArfSearchResultsPage from '../pages/documentSearchResultsPage/DocumentSearchResultsPage';
import LloydGeorgeRecordPage from '../pages/lloydGeorgeRecordPage/LloydGeorgeRecordPage';
import AuthGuard from './guards/authGuard/AuthGuard';
import PatientGuard from './guards/patientGuard/PatientGuard';
import { REPOSITORY_ROLE } from '../types/generic/authRole';
import RoleGuard from './guards/roleGuard/RoleGuard';
import HomePage from '../pages/homePage/HomePage';
import UnauthorisedLoginPage from '../pages/unauthorisedLoginPage/UnauthorisedLoginPage';
import FeedbackPage from '../pages/feedbackPage/FeedbackPage';
import ServerErrorPage from '../pages/serverErrorPage/ServerErrorPage';
import PrivacyPage from '../pages/privacyPage/PrivacyPage';
import LloydGeorgeUploadPage from '../pages/lloydGeorgeUploadPage/LloydGeorgeUploadPage';
import SessionExpiredErrorPage from '../pages/sessionExpiredErrorPage/SessionExpiredErrorPage';
import FeedbackConfirmationPage from '../pages/feedbackConfirmationPage/FeedbackConfirmationPage';
import ReportDownloadPage from '../pages/reportDownloadPage/ReportDownloadPage';
import NonAuthGuard from './guards/notAuthGuard/NonAuthGuard';
import PatientAccessAuditPage from '../pages/patientAccessAuditPage/PatientAccessAuditPage';
<<<<<<< HEAD
import MockLoginPage from '../pages/mockLoginPage/MockLoginPage';
=======
import DocumentUploadPage from '../pages/documentUploadPage/DocumentUploadPage';
>>>>>>> 4a24242b

const {
    START,
    HOME,
    AUTH_CALLBACK,
    NOT_FOUND,
    UNAUTHORISED,
    UNAUTHORISED_LOGIN,
    AUTH_ERROR,
    SERVER_ERROR,
    SESSION_EXPIRED,
    FEEDBACK,
    FEEDBACK_CONFIRMATION,
    LOGOUT,
    SEARCH_PATIENT,
    VERIFY_PATIENT,
    PRIVACY_POLICY,
    LLOYD_GEORGE,
    LLOYD_GEORGE_WILDCARD,
    LLOYD_GEORGE_UPLOAD,
    LLOYD_GEORGE_UPLOAD_WILDCARD,
    ARF_OVERVIEW,
    ARF_OVERVIEW_WILDCARD,
    ARF_UPLOAD_DOCUMENTS,
    ARF_UPLOAD_DOCUMENTS_WILDCARD,
    REPORT_DOWNLOAD,
    REPORT_DOWNLOAD_WILDCARD,
    PATIENT_ACCESS_AUDIT,
    PATIENT_ACCESS_AUDIT_WILDCARD,
<<<<<<< HEAD
    MOCK_LOGIN,
=======
    DOCUMENT_UPLOAD,
    DOCUMENT_UPLOAD_WILDCARD,
>>>>>>> 4a24242b
} = routes;

type Routes = {
    [key in routes]: route;
};

export const childRoutes = [
    {
        route: routeChildren.LLOYD_GEORGE_DOWNLOAD,
        parent: LLOYD_GEORGE,
    },
    {
        route: routeChildren.LLOYD_GEORGE_DOWNLOAD_SELECT,
        parent: LLOYD_GEORGE,
    },
    {
        route: routeChildren.LLOYD_GEORGE_DOWNLOAD_COMPLETE,
        parent: LLOYD_GEORGE,
    },
    {
        route: routeChildren.LLOYD_GEORGE_DOWNLOAD_IN_PROGRESS,
        parent: LLOYD_GEORGE,
    },
    {
        route: routeChildren.LLOYD_GEORGE_DELETE,
        parent: LLOYD_GEORGE,
    },
    {
        route: routeChildren.LLOYD_GEORGE_DELETE_CONFIRMATION,
        parent: LLOYD_GEORGE,
    },
    {
        route: routeChildren.LLOYD_GEORGE_DELETE_COMPLETE,
        parent: LLOYD_GEORGE,
    },
    {
        route: routeChildren.LLOYD_GEORGE_UPLOAD_UPLOADING,
        parent: LLOYD_GEORGE_UPLOAD,
    },
    {
        route: routeChildren.LLOYD_GEORGE_UPLOAD_COMPLETED,
        parent: LLOYD_GEORGE_UPLOAD,
    },
    {
        route: routeChildren.LLOYD_GEORGE_UPLOAD_CONFIRMATION,
        parent: LLOYD_GEORGE_UPLOAD,
    },
    {
        route: routeChildren.LLOYD_GEORGE_UPLOAD_INFECTED,
        parent: LLOYD_GEORGE_UPLOAD,
    },
    {
        route: routeChildren.LLOYD_GEORGE_UPLOAD_FAILED,
        parent: LLOYD_GEORGE_UPLOAD,
    },
    {
        route: routeChildren.LLOYD_GEORGE_UPLOAD_RETRY,
        parent: LLOYD_GEORGE_UPLOAD,
    },
    {
        route: routeChildren.ARF_DELETE,
        parent: ARF_OVERVIEW,
    },
    {
        route: routeChildren.ARF_DELETE_CONFIRMATION,
        parent: ARF_OVERVIEW,
    },
    {
        route: routeChildren.ARF_DELETE_COMPLETE,
        parent: ARF_OVERVIEW,
    },
    {
        route: routeChildren.ARF_UPLOAD_UPLOADING,
        parent: ARF_UPLOAD_DOCUMENTS,
    },
    {
        route: routeChildren.ARF_UPLOAD_COMPLETED,
        parent: ARF_UPLOAD_DOCUMENTS,
    },
    {
        route: routeChildren.ARF_UPLOAD_FAILED,
        parent: ARF_UPLOAD_DOCUMENTS,
    },
    {
        route: routeChildren.ARF_UPLOAD_CONFIRMATION,
        parent: ARF_UPLOAD_DOCUMENTS,
    },
    {
        route: routeChildren.ARF_UPLOAD_CONFIRMATION_FAILED,
        parent: ARF_UPLOAD_DOCUMENTS,
    },
    {
        route: routeChildren.REPORT_DOWNLOAD_COMPLETE,
        parent: REPORT_DOWNLOAD,
    },
    {
        route: routeChildren.PATIENT_ACCESS_AUDIT_DECEASED,
        parent: PATIENT_ACCESS_AUDIT,
    },
    {
        route: routeChildren.DOCUMENT_UPLOAD_SELECT_ORDER,
        parent: DOCUMENT_UPLOAD,
    },
    {
        route: routeChildren.DOCUMENT_UPLOAD_REMOVE_ALL,
        parent: DOCUMENT_UPLOAD,
    },
    {
        route: routeChildren.DOCUMENT_UPLOAD_CONFIRMATION,
        parent: DOCUMENT_UPLOAD,
    },
    {
        route: routeChildren.DOCUMENT_UPLOAD_UPLOADING,
        parent: DOCUMENT_UPLOAD,
    },
    {
        route: routeChildren.DOCUMENT_UPLOAD_COMPLETED,
        parent: DOCUMENT_UPLOAD,
    },
];

export const routeMap: Routes = {
    // Public routes
    [START]: {
        page:
            import.meta.env.VITE_ENVIRONMENT === 'development' ? (
                <NonAuthGuard redirectRoute={routes.HOME}>
                    <StartPage />
                </NonAuthGuard>
            ) : (
                <StartPage />
            ),
        type: ROUTE_TYPE.PUBLIC,
    },
    [AUTH_CALLBACK]: {
        page: <AuthCallbackPage />,
        type: ROUTE_TYPE.PUBLIC,
    },
    [NOT_FOUND]: {
        page: <NotFoundPage />,
        type: ROUTE_TYPE.PUBLIC,
    },
    [AUTH_ERROR]: {
        page: <AuthErrorPage />,
        type: ROUTE_TYPE.PUBLIC,
    },
    [UNAUTHORISED]: {
        page: <UnauthorisedPage />,
        type: ROUTE_TYPE.PUBLIC,
    },
    [UNAUTHORISED_LOGIN]: {
        page: <UnauthorisedLoginPage />,
        type: ROUTE_TYPE.PUBLIC,
    },
    [SERVER_ERROR]: {
        page: <ServerErrorPage />,
        type: ROUTE_TYPE.PUBLIC,
    },
    [SESSION_EXPIRED]: {
        page: <SessionExpiredErrorPage />,
        type: ROUTE_TYPE.PUBLIC,
    },
    [PRIVACY_POLICY]: {
        page: <PrivacyPage />,
        type: ROUTE_TYPE.PUBLIC,
    },
    [MOCK_LOGIN]: {
        page: <MockLoginPage />,
        type: ROUTE_TYPE.PUBLIC,
    },

    // Auth guard routes
    [LOGOUT]: {
        page: <LogoutPage />,
        type: ROUTE_TYPE.PRIVATE,
    },
    [HOME]: {
        page: <HomePage />,
        type: ROUTE_TYPE.PRIVATE,
    },
    [SEARCH_PATIENT]: {
        page: <PatientSearchPage />,
        type: ROUTE_TYPE.PRIVATE,
    },
    [FEEDBACK]: {
        page: <FeedbackPage />,
        type: ROUTE_TYPE.PRIVATE,
    },
    [FEEDBACK_CONFIRMATION]: {
        page: <FeedbackConfirmationPage />,
        type: ROUTE_TYPE.PRIVATE,
    },
    [REPORT_DOWNLOAD]: {
        page: <ReportDownloadPage />,
        type: ROUTE_TYPE.PRIVATE,
    },
    [REPORT_DOWNLOAD_WILDCARD]: {
        page: <ReportDownloadPage />,
        type: ROUTE_TYPE.PRIVATE,
    },

    // App guard routes
    [VERIFY_PATIENT]: {
        page: <PatientResultPage />,
        type: ROUTE_TYPE.PATIENT,
    },
    [LLOYD_GEORGE]: {
        page: <LloydGeorgeRecordPage />,
        type: ROUTE_TYPE.PATIENT,
        unauthorized: [REPOSITORY_ROLE.PCSE],
    },
    [LLOYD_GEORGE_WILDCARD]: {
        page: <LloydGeorgeRecordPage />,
        type: ROUTE_TYPE.PATIENT,
        unauthorized: [REPOSITORY_ROLE.PCSE],
    },
    [LLOYD_GEORGE_UPLOAD]: {
        page: <LloydGeorgeUploadPage />,
        type: ROUTE_TYPE.PATIENT,
        unauthorized: [REPOSITORY_ROLE.PCSE],
    },
    [LLOYD_GEORGE_UPLOAD_WILDCARD]: {
        page: <LloydGeorgeUploadPage />,
        type: ROUTE_TYPE.PATIENT,
        unauthorized: [REPOSITORY_ROLE.PCSE],
    },
    [ARF_OVERVIEW]: {
        page: <ArfSearchResultsPage />,
        type: ROUTE_TYPE.PATIENT,
        unauthorized: [REPOSITORY_ROLE.GP_ADMIN, REPOSITORY_ROLE.GP_CLINICAL],
    },
    [ARF_OVERVIEW_WILDCARD]: {
        page: <ArfSearchResultsPage />,
        type: ROUTE_TYPE.PATIENT,
        unauthorized: [REPOSITORY_ROLE.GP_ADMIN, REPOSITORY_ROLE.GP_CLINICAL],
    },
    [ARF_UPLOAD_DOCUMENTS]: {
        page: <ArfUploadDocumentsPage />,
        type: ROUTE_TYPE.PATIENT,
        unauthorized: [REPOSITORY_ROLE.PCSE],
    },
    [ARF_UPLOAD_DOCUMENTS_WILDCARD]: {
        page: <ArfUploadDocumentsPage />,
        type: ROUTE_TYPE.PATIENT,
        unauthorized: [REPOSITORY_ROLE.PCSE],
    },
    [PATIENT_ACCESS_AUDIT]: {
        page: <PatientAccessAuditPage />,
        type: ROUTE_TYPE.PATIENT,
    },
    [PATIENT_ACCESS_AUDIT_WILDCARD]: {
        page: <PatientAccessAuditPage />,
        type: ROUTE_TYPE.PATIENT,
    },

    [DOCUMENT_UPLOAD]: {
        page: <DocumentUploadPage />,
        type: ROUTE_TYPE.PATIENT,
    },
    [DOCUMENT_UPLOAD_WILDCARD]: {
        page: <DocumentUploadPage />,
        type: ROUTE_TYPE.PATIENT,
    },
};

const createRoutesFromType = (routeType: ROUTE_TYPE) =>
    Object.entries(routeMap).reduce(
        (acc, [path, route]) =>
            route.type === routeType
                ? [...acc, <Route key={path} path={path} element={route.page} />]
                : acc,
        [] as Array<React.JSX.Element>,
    );

const AppRoutes = () => {
    const publicRoutes = createRoutesFromType(ROUTE_TYPE.PUBLIC);
    const privateRoutes = createRoutesFromType(ROUTE_TYPE.PRIVATE);
    const patientRoutes = createRoutesFromType(ROUTE_TYPE.PATIENT);

    return (
        <Switch>
            {publicRoutes}
            <Route
                element={
                    <RoleGuard>
                        <AuthGuard>
                            <Outlet />
                        </AuthGuard>
                    </RoleGuard>
                }
            >
                {privateRoutes}
                <Route
                    element={
                        <PatientGuard>
                            <Outlet />
                        </PatientGuard>
                    }
                >
                    {patientRoutes}
                </Route>
            </Route>
        </Switch>
    );
};

const AppRouter = () => {
    return (
        <Router>
            <Layout>
                <AppRoutes />
            </Layout>
        </Router>
    );
};

export default AppRouter;<|MERGE_RESOLUTION|>--- conflicted
+++ resolved
@@ -27,11 +27,8 @@
 import ReportDownloadPage from '../pages/reportDownloadPage/ReportDownloadPage';
 import NonAuthGuard from './guards/notAuthGuard/NonAuthGuard';
 import PatientAccessAuditPage from '../pages/patientAccessAuditPage/PatientAccessAuditPage';
-<<<<<<< HEAD
 import MockLoginPage from '../pages/mockLoginPage/MockLoginPage';
-=======
 import DocumentUploadPage from '../pages/documentUploadPage/DocumentUploadPage';
->>>>>>> 4a24242b
 
 const {
     START,
@@ -61,12 +58,9 @@
     REPORT_DOWNLOAD_WILDCARD,
     PATIENT_ACCESS_AUDIT,
     PATIENT_ACCESS_AUDIT_WILDCARD,
-<<<<<<< HEAD
     MOCK_LOGIN,
-=======
     DOCUMENT_UPLOAD,
     DOCUMENT_UPLOAD_WILDCARD,
->>>>>>> 4a24242b
 } = routes;
 
 type Routes = {
