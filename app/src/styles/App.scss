--- conflicted
+++ resolved
@@ -115,7 +115,6 @@
     font-size: 24px;
 }
 
-<<<<<<< HEAD
 .lg-actions {
     position: absolute;
     top: 32px;
@@ -178,10 +177,11 @@
                 list-style-type: none;
             }
         }
-=======
+    }
+}
+
 @-moz-document url-prefix() {
     #pdf-viewer {
         margin-top: 6px;
->>>>>>> 00ef1d1e
     }
 }